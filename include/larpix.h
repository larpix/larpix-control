--- conflicted
+++ resolved
@@ -148,15 +148,10 @@
                          uint bit_position,
                          uint startbit);
 uint larpix_data_to_uart(larpix_uart_packet* packet, larpix_data* data,
-<<<<<<< HEAD
-                         uint bit_position,
-                         uint startbit);
-=======
         uint bit_position,
         uint startbit);
 void larpix_uart_str(larpix_uart_packet* packet, char* buffer, uint length);
 void larpix_uart_init_zeros(larpix_uart_packet* packet);
->>>>>>> 488f34fa
 
 // UART access for all packet types
 void larpix_uart_set_packet_type(larpix_uart_packet* packet,
@@ -205,12 +200,8 @@
                                               larpix_uart_packet* packet,
                                               uint channelid);
 uint larpix_config_read_pixel_trim_threshold(larpix_configuration* config,
-<<<<<<< HEAD
-                                             larpix_uart_packet* packet,
-                                             uint channelid);
-=======
-        larpix_uart_packet* packet);
->>>>>>> 488f34fa
+        larpix_uart_packet* packet);
+
 void larpix_config_write_global_threshold(larpix_configuration* config,
                                           larpix_uart_packet* packet);
 uint larpix_config_read_global_threshold(larpix_configuration* config,
@@ -223,29 +214,17 @@
                                            larpix_uart_packet* packet,
                                            uint channel_chunk);
 uint larpix_config_read_csa_bypass_select(larpix_configuration* config,
-<<<<<<< HEAD
-                                          larpix_uart_packet* packet);
-=======
-        larpix_uart_packet* packet);
->>>>>>> 488f34fa
+        larpix_uart_packet* packet);
 void larpix_config_write_csa_monitor_select(larpix_configuration* config,
                                             larpix_uart_packet* packet,
                                             uint channel_chunk);
 uint larpix_config_read_csa_monitor_select(larpix_configuration* config,
-<<<<<<< HEAD
-                                           larpix_uart_packet* packet);
-=======
-        larpix_uart_packet* packet);
->>>>>>> 488f34fa
+        larpix_uart_packet* packet);
 void larpix_config_write_csa_testpulse_enable(larpix_configuration* config,
                                               larpix_uart_packet* packet,
                                               uint channel_chunk);
 uint larpix_config_read_csa_testpulse_enable(larpix_configuration* config,
-<<<<<<< HEAD
-                                             larpix_uart_packet* packet);
-=======
-        larpix_uart_packet* packet);
->>>>>>> 488f34fa
+        larpix_uart_packet* packet);
 void larpix_config_write_csa_testpulse_dac_amplitude(larpix_configuration* config,
                                                      larpix_uart_packet* packet);
 uint larpix_config_read_csa_testpulse_dac_amplitude(larpix_configuration* config,
@@ -262,11 +241,7 @@
                                            larpix_uart_packet* packet,
                                            uint value_chunk);
 uint larpix_config_read_test_burst_length(larpix_configuration* config,
-<<<<<<< HEAD
-                                          larpix_uart_packet* packet);
-=======
-        larpix_uart_packet* packet);
->>>>>>> 488f34fa
+        larpix_uart_packet* packet);
 void larpix_config_write_adc_burst_length(larpix_configuration* config,
                                           larpix_uart_packet* packet);
 uint larpix_config_read_adc_burst_length(larpix_configuration* config,
@@ -275,28 +250,16 @@
                                       larpix_uart_packet* packet,
                                       uint channel_chunk);
 uint larpix_config_read_channel_mask(larpix_configuration* config,
-<<<<<<< HEAD
-                                     larpix_uart_packet* packet);
-=======
-        larpix_uart_packet* packet);
->>>>>>> 488f34fa
+        larpix_uart_packet* packet);
 void larpix_config_write_external_trigger_mask(larpix_configuration* config,
                                                larpix_uart_packet* packet,
                                                uint channel_chunk);
 uint larpix_config_read_external_trigger_mask(larpix_configuration* config,
-<<<<<<< HEAD
-                                              larpix_uart_packet* packet);
-=======
-        larpix_uart_packet* packet);
->>>>>>> 488f34fa
+        larpix_uart_packet* packet);
 void larpix_config_write_reset_cycles(larpix_configuration* config,
                                       larpix_uart_packet* packet,
                                       uint value_chunk);
 uint larpix_config_read_reset_cycles(larpix_configuration* config,
-<<<<<<< HEAD
-                                     larpix_uart_packet* packet);
-=======
-        larpix_uart_packet* packet);
->>>>>>> 488f34fa
+        larpix_uart_packet* packet);
 
 #endif //ifndef LARPIX_H