'''
The setup.py file for larpix-control.

'''

from setuptools import setup, find_packages
from codecs import open
import os

here = os.path.abspath(os.path.dirname(__file__))

with open(os.path.join(here, 'README.md'), encoding='utf-8') as f:
    long_description = f.read()

with open(os.path.join(here, 'VERSION')) as f:
    version = f.read()

setup(
        name='larpix-control',
        version=version,
        description='Control the LArPix chip',
        long_description=long_description,
        url='https://github.com/samkohn/larpix-control',
        author='Sam Kohn',
        author_email='skohn@lbl.gov',
        classifiers=[
            'Development Status :: 2 - Pre-Alpha',
            'Intended Audience :: Science/Research',
            'Programming Language :: Python :: 2',
            'Programming Language :: Python :: 3',
        ],
        keywords='dune physics',
        packages=find_packages(),
<<<<<<< HEAD
        install_requires=['pyserial','bitstring','pytest',
            'larpix-geometry>=0.3.0', 'bitarray', 'pyzmq',
            'sphinx_rtd_theme', 'numpy'],
=======
        install_requires=[
            'pyserial ~=3.4',
            'bitstring ~=3.1',
            'pytest ~=4.2',
            'larpix-geometry ==0.3.0',
            'bitarray ~=0.8',
            'pyzmq ~= 16.0',
            'sphinx_rtd_theme ~= 0.4.2'
            ],
>>>>>>> 95fcd66e
)<|MERGE_RESOLUTION|>--- conflicted
+++ resolved
@@ -31,11 +31,6 @@
         ],
         keywords='dune physics',
         packages=find_packages(),
-<<<<<<< HEAD
-        install_requires=['pyserial','bitstring','pytest',
-            'larpix-geometry>=0.3.0', 'bitarray', 'pyzmq',
-            'sphinx_rtd_theme', 'numpy'],
-=======
         install_requires=[
             'pyserial ~=3.4',
             'bitstring ~=3.1',
@@ -43,7 +38,8 @@
             'larpix-geometry ==0.3.0',
             'bitarray ~=0.8',
             'pyzmq ~= 16.0',
-            'sphinx_rtd_theme ~= 0.4.2'
+            'sphinx_rtd_theme ~= 0.4.2',
+            'numpy ~= 1.16.1',
+            'h5py ~= 2.9.0'
             ],
->>>>>>> 95fcd66e
 )