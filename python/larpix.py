'''
A module to control the LArPix chip.

'''

import larpix_c as l
import ctypes as c
import time
import serial
from bitstring import BitArray, Bits

class Chip(object):
    '''
    Represents one LArPix chip and helps with configuration and packet
    generation.

    '''
    num_channels = 32
    def __init__(self, chip_id, io_chain):
        self.chip_id = chip_id
        self.io_chain = io_chain
        self.data_to_send = []
<<<<<<< HEAD
=======
        
>>>>>>> 892b3725
        self.configuration = Configuration()

    def set_pixel_trim_thresholds(self, thresholds):
        if len(thresholds) != l.larpix_num_channels():
            return 1
        for i,value in enumerate(thresholds):
            self.configuration.pixel_trim_thresholds[i] = value
        return 0

    def set_global_threshold(self, threshold):
        self.configuration.global_threshold = threshold
        return 0

    def set_csa_gain(self, gain):
        self.configuration.csa_gain = gain
        return 0

    def enable_channels(self, list_of_channels):
        for channel in list_of_channels:
            self.configuration.channel_mask[channel] = 0 
        return 0

    def disable_channels(self, list_of_channels):
        for channel in list_of_channels:
            self.configuration.channel_mask[channel] = 1
        return 0

    def enable_all_channels(self):
        return self.enable_channels(range(l.larpix_num_channels()))

    def disable_all_channels(self):
        return self.disable_channels(range(l.larpix_num_channels()))

    def enable_normal_operation(self):
        return

    def enable_external_trigger(self, list_of_channels):
        for channel in list_of_channels:
            self.configuration.external_trigger_mask[channel] = 0
        return 0

    def disable_external_trigger(self, list_of_channels):
        for channel in list_of_channels:
            self.configuration.external_trigger_mask[channel] = 1
        return 0

    def set_testpulse_dac(self, value):
        self.configuration.csa_testpulse_dac_amplitude = value
        return 0

    def enable_testpulse(self, list_of_channels):
        for channel in list_of_channels:        
            self.configuration.csa_testpulse_enable[channel] = 1
        return 0

<<<<<<< HEAD
    def get_configuration_packets(self, packet_type):
        conf = self.configuration
        packets = [Packet() for _ in range(Configuration.num_registers)]
        packet_register_data = conf.all_data()
        for i, (packet, data) in enumerate(zip(packets, packet_register_data)):
            packet.packet_type = packet_type
            packet.chipid = self.chip_id
            packet.register_address = i
            packet.register_data = data
            packet.assign_parity()
        return packets

=======
    def disable_testpulse(self, list_of_channels):
        for channel in list_of_channels:        
            self.configuration.csa_testpulse_enable[channel] = 0
        return 0
    
    def enable_fifo_diagnostic(self):
        self.configuration.fifo_diagnostic = 1
        return 0

    def diable_fifo_diagnostic(self):
        self.configuration.fifo_diagnostic = 0
        return 0

    def set_fifo_test_burst_length(self, value):
        self.configuration.test_burst_length = value
        return 0

    def enable_fifo_test_mode(self):
        self.configuration.test_mode = 0x10
        return 0

    def disable_fifo_test_mode(self):
        self.configuration.test_mode = 0x0;
        return 0

    def enable_analog_monitor(self, list_of_channels):
        for channel in list_of_channels:
            self.configuration.csa_monitor_select[channel] = 0
        return 0

    def disable_analog_monitor(self, list_of_channels):
        for channel in list_of_channels:
            self.configuration.csa_monitor_select[channel] = 1
        return
>>>>>>> 892b3725

class Configuration(object):
    '''
    Represents the desired configuration state of a LArPix chip.

    '''
    num_registers = 63
    pixel_trim_threshold_addresses = list(range(0, 32))
    global_threshold_address = 32
    csa_gain_and_bypasses_address = 33
    csa_bypass_select_addresses = list(range(34, 38))
    csa_monitor_select_addresses = list(range(38, 42))
    csa_testpulse_enable_addresses = list(range(42, 46))
    csa_testpulse_dac_amplitude_address = 46
    test_mode_xtrig_reset_diag_address = 47
    sample_cycles_address = 48
    test_burst_length_addresses = [49, 50]
    adc_burst_length_address = 51
    channel_mask_addresses = list(range(52, 56))
    external_trigger_mask_addresses = list(range(56, 60))
    reset_cycles_addresses = [60, 61, 62]
    def __init__(self):
<<<<<<< HEAD
        self.pixel_trim_thresholds = [0x10] * 32
        self.global_threshold = 0x10
        self.csa_gain = 0x1
        self.csa_bypass = 0x0
        self.internal_bypass = 0x1
        self.csa_bypass_select = [0x0] * 32
        self.csa_monitor_select = [0x1] * 32
        self.csa_testpulse_enable = [0x0] * 32
        self.csa_testpulse_dac_amplitude = 0x0
        self.test_mode = 0x0
        self.cross_trigger_mode = 0x0
        self.periodic_reset = 0x0
        self.fifo_diagnostic = 0x0
        self.sample_cycles = 0x1
        self.test_burst_length = 0x00FF
        self.adc_burst_length = 0x0
        self.channel_mask = [0x0] * 32
        self.external_trigger_mask = [0x1] * 32
        self.reset_cycles = 0x001000

    def all_data(self):
        bits = []
        num_channels = Chip.num_channels
        for channel in range(num_channels):
            bits.append(self.trim_threshold_data(channel))
        bits.append(self.global_threshold_data())
        bits.append(self.csa_gain_and_bypasses_data())
        for chunk in range(4):
            bits.append(self.csa_bypass_select_data(chunk))
        for chunk in range(4):
            bits.append(self.csa_monitor_select_data(chunk))
        for chunk in range(4):
            bits.append(self.csa_testpulse_enable_data(chunk))
        bits.append(self.csa_testpulse_dac_amplitude_data())
        bits.append(self.test_mode_xtrig_reset_diag_data())
        bits.append(self.sample_cycles_data())
        bits.append(self.test_burst_length_data(0))
        bits.append(self.test_burst_length_data(1))
        bits.append(self.adc_burst_length_data())
        for chunk in range(4):
            bits.append(self.channel_mask_data(chunk))
        for chunk in range(4):
            bits.append(self.external_trigger_mask_data(chunk))
        bits.append(self.reset_cycles_data(0))
        bits.append(self.reset_cycles_data(1))
        bits.append(self.reset_cycles_data(2))
        return bits

    def _to8bits(self, number):
        return Bits('uint:8=' + str(number))

    def trim_threshold_data(self, channel):
        return self._to8bits(self.pixel_trim_thresholds[channel])

    def global_threshold_data(self):
        return self._to8bits(self.global_threshold)

    def csa_gain_and_bypasses_data(self):
        return Bits('0b0000') + [self.internal_bypass, 0,
                self.csa_bypass, self.csa_gain]

    def csa_bypass_select_data(self, chunk):
        if chunk == 0:
            return Bits(self.csa_bypass_select[7::-1])
        else:
            high_bit = (chunk + 1) * 8 - 1
            low_bit = chunk * 8 - 1
            return Bits(self.csa_bypass_select[high_bit:low_bit:-1])

    def csa_monitor_select_data(self, chunk):
        if chunk == 0:
            return Bits(self.csa_monitor_select[7::-1])
        else:
            high_bit = (chunk + 1) * 8 - 1
            low_bit = chunk * 8 - 1
            return Bits(self.csa_monitor_select[high_bit:low_bit:-1])

    def csa_testpulse_enable_data(self, chunk):
        if chunk == 0:
            return Bits(self.csa_testpulse_enable[7::-1])
        else:
            high_bit = (chunk + 1) * 8 - 1
            low_bit = chunk * 8 - 1
            return Bits(self.csa_testpulse_enable[high_bit:low_bit:-1])

    def csa_testpulse_dac_amplitude_data(self):
        return self._to8bits(self.csa_testpulse_dac_amplitude)

    def test_mode_xtrig_reset_diag_data(self):
        toReturn = BitArray([0, 0, 0, self.fifo_diagnostic,
            self.periodic_reset,
            self.cross_trigger_mode])
        toReturn.append('uint:2=' + str(self.test_mode))
        return toReturn

    def sample_cycles_data(self):
        return self._to8bits(self.sample_cycles)

    def test_burst_length_data(self, chunk):
        bits = Bits('uint:16=' + str(self.test_burst_length))
        if chunk == 0:
            return bits[8:]
        elif chunk == 1:
            return bits[:8]

    def adc_burst_length_data(self):
        return self._to8bits(self.adc_burst_length)

    def channel_mask_data(self, chunk):
        if chunk == 0:
            return Bits(self.channel_mask[7::-1])
        else:
            high_bit = (chunk + 1) * 8 - 1
            low_bit = chunk * 8 - 1
            return Bits(self.channel_mask[high_bit:low_bit:-1])

    def external_trigger_mask_data(self, chunk):
        if chunk == 0:
            return Bits(self.external_trigger_mask[7::-1])
        else:
            high_bit = (chunk + 1) * 8 - 1
            low_bit = chunk * 8 - 1
            return Bits(self.external_trigger_mask[high_bit:low_bit:-1])

    def reset_cycles_data(self, chunk):
        bits = Bits('uint:24=' + str(self.reset_cycles))
        if chunk == 0:
            return bits[16:]
        elif chunk == 1:
            return bits[8:16]
        elif chunk == 2:
            return bits[:8]

=======
        self.pixel_trim_thresholds = [0x10] * larpix.larpix_num_channels()
        self.global_threshold = 0x10
        self.csa_gain = 1
        self.csa_bypass = 0
        self.internal_bypass = 1
        self.csa_bypass_select = [0] * larpix.larpix_num_channels()
        self.csa_monitor_select = [1] * larpix.larpix_num_channels()
        self.csa_testpulse_enable = [0] * larpix.larpix_num_channels()
        self.csa_testpulse_dac_amplitude = 0
        self.test_mode = 0
        self.cross_trigger_mode = 0
        self.periodic_reset = 0
        self.fifo_diagnostic = 0
        self.sample_cycles = 1
        self.test_burst_length = [0xFF, 0x00]
        self.adc_burst_length = 0
        self.channel_mask = [0] * larpix.larpix_num_channels()
        self.external_trigger_mask = [1] * larpix_num_channels()
        self.reset_cycles = [0x00, 0x10, 0x00]
        
    def get_ctypes_configuration(self):
        ctypes_config = l.larpix_configuration()

        for i,value in enumerate(self.pixel_trim_thresholds):
            ctypes_config.pixel_trim_thresholds[i] = value
        ctypes_config.global_threshold = self.global_threshold
        ctypes_config.csa_gain = self.csa_gain
        ctypes_config.csa_bypass = self.csa_bypass
        ctypes_config.internal_bypass = self.internal_bypass
        for i,value in enumerate(self.csa_bypass_select):
            ctypes_config.csa_bypass_select[i] = value
        for i,value in enumerate(self.csa_monitor_select):
            ctypes_config.csa_monitor_select[i] = value
        for i,value in enumerate(self.csa_testpulse_enable):
            ctypes_config.csa_testpulse_enable[i] = value
        ctypes_config.csa_testpulse_dac_amplitude = self.csa_testpulse_dac_amplitude
        ctypes_config.test_mode = self.test_mode
        ctypes_config.cross_trigger_mode = self.cross_trigger_mode
        ctypes_config.periodic_reset = self.periodic_reset
        ctypes_config.fifo_diagnostic = self.fifo_diagnostic
        ctypes_config.sample_cycles = self.sample_cycles
        for i,value in enumerate(self.test_burst_length):
            ctypes_config.test_burst_length[i] = value
        ctypes_config.adc_burst_length = self.adc_burst_length
        for i,value in enumerate(self.channel_mask):
            ctypes_config.channel_mask[i] = value
        for i,value in enumerate(self.external_trigger_mask):
            ctypes_config.external_trigger_mask[i] = value
        for i,value in enumerate(self.reset_cycles):
            ctypes_config.reset_cycles[i] = value
        
        return ctypes_config

    def get_uarts(self):
        pass
>>>>>>> 892b3725

class Controller(object):
    '''
    Controls a collection of LArPix Chip objects.

    '''
    start_byte = b'\x73'
    stop_byte = b'\x71'
    def __init__(self, port, baudrate):
        self.chips = []
        self.connection = l.larpix_connection()
        self.port = port
        self.baudrate = baudrate
        self.timeout = 1
        self.max_write = 8192

    def set_chips(self, chips):
        self.chips = chips

    def set_clock_speed(self, speed_MHz):
        # TODO figure out the math here
        self.connection.clk_divisor = speed_MHz

<<<<<<< HEAD
    def run(self, timelimit):
        data_in = []
        start = time.time()
        with serial.Serial(self.port, baudrate=self.baudrate,
                timeout=self.timeout) as serial_in:
            while time.time() - start < timelimit:
                stream = serial_in.read(self.max_write)
                if len(stream) > 0:
                    data_in.append(stream)
        return data_in


    def write_configuration(self, chip):
        # The configuration must be sent one register at a time
        configuration_packets = \
            chip.get_configuration_packets(Packet.CONFIG_WRITE_PACKET);
        formatted_packets = [self.format_UART(chip, p) for p in
                configuration_packets]
        bytestreams = self.format_bytestream(formatted_packets)

        with serial.Serial(self.port, baudrate=self.baudrate,
                timeout=self.timeout) as output:
            for bytestream in bytestreams:
                output.write(bytestream)

    def format_UART(self, chip, packet):
        packet_bytes = packet.bytes()
        daisy_chain_byte = (4 + Bits('uint:4=' + str(chip.io_chain))).bytes
        formatted_packet = (Controller.start_byte + daisy_chain_byte +
                packet_bytes + Controller.stop_byte)
        return formatted_packet

    def format_bytestream(self, formatted_packets):
        bytestreams = []
        current_bytestream = bytes()
        for packet in formatted_packets:
            if len(current_bytestream) + len(packet) < self.max_write:
                current_bytestream += packet
            else:
                bytestreams.append(current_bytestream)
                current_bytestream = bytes()
                current_bytestream += packet
        bytestreams.append(current_bytestream)
        return bytestreams



class Packet(object):
    '''
    A single 54-bit LArPix UART data packet.

    '''
    size = 54
    num_bytes = 7
    # These ranges are reversed from the bit addresses given in the
    # LArPix datasheet because BitArray indexing is big-endian but we
    # transmit data little-endian-ly. E.g.:
    # >>> x = BitArray('0b00')
    # >>> x[0:] = bin(2)  # ('0b10')
    # >>> x[0]  # returns True (1)
    # Another way to think of it is BitArray indexing reads the
    # bitstream from 0:N but all the LArPix datasheet indexing goes from
    # N:0.
    packet_type_bits = slice(52, 54)
    chipid_bits = slice(44, 52)
    parity_bit = 0
    channel_id_bits = slice(37, 44)
    timestamp_bits = slice(13, 37)
    dataword_bits = slice(3, 13)
    fifo_half_bit = 2
    fifo_full_bit = 1
    register_address_bits = slice(36, 44)
    register_data_bits = slice(28, 36)
    config_unused_bits = slice(1, 28)
    test_bits_11_0 = slice(1, 13)
    test_bits_15_12 = slice(41, 44)

    TEST_PACKET = Bits('0b00')
    DATA_PACKET = Bits('0b01')
    CONFIG_WRITE_PACKET = Bits('0b10')
    CONFIG_READ_PACKET = Bits('0b11')

    def __init__(self):
        self.bits = BitArray(Packet.size)
        self._bit_padding = Bits('0b00')

    def bytes(self):
        # Here's the only other place we have to deal with the
        # endianness issue by reversing the order
        padded_output = self._bit_padding + self.bits
        bytes_output = padded_output.bytes
        return bytes_output[::-1]

    @property
    def packet_type(self):
        return self.bits[Packet.packet_type_bits]

    @packet_type.setter
    def packet_type(self, value):
        self.bits[Packet.packet_type_bits] = value

    @property
    def chipid(self):
        return self.bits[Packet.chipid_bits].uint

    @chipid.setter
    def chipid(self, value):
        self.bits[Packet.chipid_bits] = value

    @property
    def parity_bit_value(self):
        return int(self.bits[Packet.parity_bit])

    @parity_bit_value.setter
    def parity_bit_value(self, value):
        self.bits[Packet.parity_bit] = value

    def compute_parity(self):
        return 1 - (self.bits[1:].count(True) % 2)

    def assign_parity(self):
        self.parity_bit_value = self.compute_parity()

    def has_valid_parity(self):
        return self.parity_bit_value == self.compute_parity()

    @property
    def register_address(self):
        return self.bits[Packet.register_address_bits].uint

    @register_address.setter
    def register_address(self, value):
        self.bits[Packet.register_address_bits] = value

    @property
    def register_data(self):
        return self.bits[Packet.register_data_bits].uint

    @register_data.setter
    def register_data(self, value):
        self.bits[Packet.register_data_bits] = value
=======
    def write_configuration(self):
        return

    def run(self, time):
        return

    def run_testpulse(self, list_of_channels):
        return

    def run_fifo_test(self):
        return

    def run_analog_monitor_teest(self):
        return
>>>>>>> 892b3725
<|MERGE_RESOLUTION|>--- conflicted
+++ resolved
@@ -20,10 +20,6 @@
         self.chip_id = chip_id
         self.io_chain = io_chain
         self.data_to_send = []
-<<<<<<< HEAD
-=======
-        
->>>>>>> 892b3725
         self.configuration = Configuration()
 
     def set_pixel_trim_thresholds(self, thresholds):
@@ -37,49 +33,6 @@
         self.configuration.global_threshold = threshold
         return 0
 
-    def set_csa_gain(self, gain):
-        self.configuration.csa_gain = gain
-        return 0
-
-    def enable_channels(self, list_of_channels):
-        for channel in list_of_channels:
-            self.configuration.channel_mask[channel] = 0 
-        return 0
-
-    def disable_channels(self, list_of_channels):
-        for channel in list_of_channels:
-            self.configuration.channel_mask[channel] = 1
-        return 0
-
-    def enable_all_channels(self):
-        return self.enable_channels(range(l.larpix_num_channels()))
-
-    def disable_all_channels(self):
-        return self.disable_channels(range(l.larpix_num_channels()))
-
-    def enable_normal_operation(self):
-        return
-
-    def enable_external_trigger(self, list_of_channels):
-        for channel in list_of_channels:
-            self.configuration.external_trigger_mask[channel] = 0
-        return 0
-
-    def disable_external_trigger(self, list_of_channels):
-        for channel in list_of_channels:
-            self.configuration.external_trigger_mask[channel] = 1
-        return 0
-
-    def set_testpulse_dac(self, value):
-        self.configuration.csa_testpulse_dac_amplitude = value
-        return 0
-
-    def enable_testpulse(self, list_of_channels):
-        for channel in list_of_channels:        
-            self.configuration.csa_testpulse_enable[channel] = 1
-        return 0
-
-<<<<<<< HEAD
     def get_configuration_packets(self, packet_type):
         conf = self.configuration
         packets = [Packet() for _ in range(Configuration.num_registers)]
@@ -92,7 +45,48 @@
             packet.assign_parity()
         return packets
 
-=======
+    def set_csa_gain(self, gain):
+        self.configuration.csa_gain = gain
+        return 0
+
+    def enable_channels(self, list_of_channels):
+        for channel in list_of_channels:
+            self.configuration.channel_mask[channel] = 0 
+        return 0
+
+    def disable_channels(self, list_of_channels):
+        for channel in list_of_channels:
+            self.configuration.channel_mask[channel] = 1
+        return 0
+
+    def enable_all_channels(self):
+        return self.enable_channels(range(l.larpix_num_channels()))
+
+    def disable_all_channels(self):
+        return self.disable_channels(range(l.larpix_num_channels()))
+
+    def enable_normal_operation(self):
+        return
+
+    def enable_external_trigger(self, list_of_channels):
+        for channel in list_of_channels:
+            self.configuration.external_trigger_mask[channel] = 0
+        return 0
+
+    def disable_external_trigger(self, list_of_channels):
+        for channel in list_of_channels:
+            self.configuration.external_trigger_mask[channel] = 1
+        return 0
+
+    def set_testpulse_dac(self, value):
+        self.configuration.csa_testpulse_dac_amplitude = value
+        return 0
+
+    def enable_testpulse(self, list_of_channels):
+        for channel in list_of_channels:        
+            self.configuration.csa_testpulse_enable[channel] = 1
+        return 0
+
     def disable_testpulse(self, list_of_channels):
         for channel in list_of_channels:        
             self.configuration.csa_testpulse_enable[channel] = 0
@@ -127,7 +121,6 @@
         for channel in list_of_channels:
             self.configuration.csa_monitor_select[channel] = 1
         return
->>>>>>> 892b3725
 
 class Configuration(object):
     '''
@@ -150,26 +143,25 @@
     external_trigger_mask_addresses = list(range(56, 60))
     reset_cycles_addresses = [60, 61, 62]
     def __init__(self):
-<<<<<<< HEAD
-        self.pixel_trim_thresholds = [0x10] * 32
+        self.pixel_trim_thresholds = [0x10] * larpix.larpix_num_channels()
         self.global_threshold = 0x10
-        self.csa_gain = 0x1
-        self.csa_bypass = 0x0
-        self.internal_bypass = 0x1
-        self.csa_bypass_select = [0x0] * 32
-        self.csa_monitor_select = [0x1] * 32
-        self.csa_testpulse_enable = [0x0] * 32
-        self.csa_testpulse_dac_amplitude = 0x0
-        self.test_mode = 0x0
-        self.cross_trigger_mode = 0x0
-        self.periodic_reset = 0x0
-        self.fifo_diagnostic = 0x0
-        self.sample_cycles = 0x1
-        self.test_burst_length = 0x00FF
-        self.adc_burst_length = 0x0
-        self.channel_mask = [0x0] * 32
-        self.external_trigger_mask = [0x1] * 32
-        self.reset_cycles = 0x001000
+        self.csa_gain = 1
+        self.csa_bypass = 0
+        self.internal_bypass = 1
+        self.csa_bypass_select = [0] * larpix.larpix_num_channels()
+        self.csa_monitor_select = [1] * larpix.larpix_num_channels()
+        self.csa_testpulse_enable = [0] * larpix.larpix_num_channels()
+        self.csa_testpulse_dac_amplitude = 0
+        self.test_mode = 0
+        self.cross_trigger_mode = 0
+        self.periodic_reset = 0
+        self.fifo_diagnostic = 0
+        self.sample_cycles = 1
+        self.test_burst_length = [0xFF, 0x00]
+        self.adc_burst_length = 0
+        self.channel_mask = [0] * larpix.larpix_num_channels()
+        self.external_trigger_mask = [1] * larpix_num_channels()
+        self.reset_cycles = [0x00, 0x10, 0x00]
 
     def all_data(self):
         bits = []
@@ -284,63 +276,6 @@
         elif chunk == 2:
             return bits[:8]
 
-=======
-        self.pixel_trim_thresholds = [0x10] * larpix.larpix_num_channels()
-        self.global_threshold = 0x10
-        self.csa_gain = 1
-        self.csa_bypass = 0
-        self.internal_bypass = 1
-        self.csa_bypass_select = [0] * larpix.larpix_num_channels()
-        self.csa_monitor_select = [1] * larpix.larpix_num_channels()
-        self.csa_testpulse_enable = [0] * larpix.larpix_num_channels()
-        self.csa_testpulse_dac_amplitude = 0
-        self.test_mode = 0
-        self.cross_trigger_mode = 0
-        self.periodic_reset = 0
-        self.fifo_diagnostic = 0
-        self.sample_cycles = 1
-        self.test_burst_length = [0xFF, 0x00]
-        self.adc_burst_length = 0
-        self.channel_mask = [0] * larpix.larpix_num_channels()
-        self.external_trigger_mask = [1] * larpix_num_channels()
-        self.reset_cycles = [0x00, 0x10, 0x00]
-        
-    def get_ctypes_configuration(self):
-        ctypes_config = l.larpix_configuration()
-
-        for i,value in enumerate(self.pixel_trim_thresholds):
-            ctypes_config.pixel_trim_thresholds[i] = value
-        ctypes_config.global_threshold = self.global_threshold
-        ctypes_config.csa_gain = self.csa_gain
-        ctypes_config.csa_bypass = self.csa_bypass
-        ctypes_config.internal_bypass = self.internal_bypass
-        for i,value in enumerate(self.csa_bypass_select):
-            ctypes_config.csa_bypass_select[i] = value
-        for i,value in enumerate(self.csa_monitor_select):
-            ctypes_config.csa_monitor_select[i] = value
-        for i,value in enumerate(self.csa_testpulse_enable):
-            ctypes_config.csa_testpulse_enable[i] = value
-        ctypes_config.csa_testpulse_dac_amplitude = self.csa_testpulse_dac_amplitude
-        ctypes_config.test_mode = self.test_mode
-        ctypes_config.cross_trigger_mode = self.cross_trigger_mode
-        ctypes_config.periodic_reset = self.periodic_reset
-        ctypes_config.fifo_diagnostic = self.fifo_diagnostic
-        ctypes_config.sample_cycles = self.sample_cycles
-        for i,value in enumerate(self.test_burst_length):
-            ctypes_config.test_burst_length[i] = value
-        ctypes_config.adc_burst_length = self.adc_burst_length
-        for i,value in enumerate(self.channel_mask):
-            ctypes_config.channel_mask[i] = value
-        for i,value in enumerate(self.external_trigger_mask):
-            ctypes_config.external_trigger_mask[i] = value
-        for i,value in enumerate(self.reset_cycles):
-            ctypes_config.reset_cycles[i] = value
-        
-        return ctypes_config
-
-    def get_uarts(self):
-        pass
->>>>>>> 892b3725
 
 class Controller(object):
     '''
@@ -364,7 +299,6 @@
         # TODO figure out the math here
         self.connection.clk_divisor = speed_MHz
 
-<<<<<<< HEAD
     def run(self, timelimit):
         data_in = []
         start = time.time()
@@ -376,7 +310,6 @@
                     data_in.append(stream)
         return data_in
 
-
     def write_configuration(self, chip):
         # The configuration must be sent one register at a time
         configuration_packets = \
@@ -389,6 +322,15 @@
                 timeout=self.timeout) as output:
             for bytestream in bytestreams:
                 output.write(bytestream)
+
+    def run_testpulse(self, list_of_channels):
+        return
+
+    def run_fifo_test(self):
+        return
+
+    def run_analog_monitor_teest(self):
+        return
 
     def format_UART(self, chip, packet):
         packet_bytes = packet.bytes()
@@ -506,19 +448,3 @@
     @register_data.setter
     def register_data(self, value):
         self.bits[Packet.register_data_bits] = value
-=======
-    def write_configuration(self):
-        return
-
-    def run(self, time):
-        return
-
-    def run_testpulse(self, list_of_channels):
-        return
-
-    def run_fifo_test(self):
-        return
-
-    def run_analog_monitor_teest(self):
-        return
->>>>>>> 892b3725
