#include "larpix.h"
#include "larpix_config_registers.h"

uint larpix_buffer_size()
{
    return LARPIX_BUFFER_SIZE;
}

uint larpix_uart_size()
{
    return LARPIX_UART_SIZE;
}

ulong larpix_bitstream_to_int(byte* bitstream, uint length)
{
    // Note: unsigned ints (uints) only hold 16 bits. We expect some of
    // the results here to be up to 24 bits (e.g. timestamp).
    ulong result = 0;
    for(uint i = 0; i < length; ++i)
        {
            if(!(bitstream[i] == 0))
                {
                    ulong value_to_add = 1 << i;
                    result += value_to_add;
                }
        }
    return result;
}

void larpix_int_to_bitstream(byte* bitstream, ulong input, uint length)
{
    for(uint i = 0; i < length; ++i)
        {
            ulong bit_to_test = 1 << i;
            if((input & bit_to_test) == 0)
                {
                    bitstream[i] = 0;
                }
            else
                {
                    bitstream[i] = 1;
                }
        }
    return;
}

void larpix_default_connection(larpix_connection* c)
{
    c->port_number = 0;
    c->clk_divisor = 0;
    c->pin_io_directions = 0x01;
    c->bit_mode = FT_BITMODE_SYNC_BITBANG;
    c->timeout = 10;
    c->usb_transfer_size = 64;
    return;
}
int larpix_connect(larpix_connection* c)
{
    FT_STATUS status = FT_Open(c->port_number, &(c->ft_handle));
    return (int) status;
}

int larpix_disconnect(larpix_connection* c)
{
    FT_STATUS status = FT_Close(c->ft_handle);
    return (int) status;
}

int larpix_configure_ftdi(larpix_connection* c)
{
    FT_STATUS status = FT_OK;
    status |= FT_SetBitMode(c->ft_handle,
                            c->pin_io_directions,
                            c->bit_mode);
    status |= FT_SetDivisor(c->ft_handle, c->clk_divisor);
    status |= FT_SetTimeouts(c->ft_handle, c->timeout, c->timeout);
    status |= FT_SetUSBParameters(c->ft_handle,
                                  c->usb_transfer_size,
                                  c->usb_transfer_size);
    return (int) status;
}

uint larpix_write_data(larpix_connection* c,
                       larpix_data* data_array,
                       uint num_writes,
                       uint num_bytes_per_write)
{
    if(num_bytes_per_write > LARPIX_BUFFER_SIZE)
        {
            num_bytes_per_write = LARPIX_BUFFER_SIZE;
        }
    FT_STATUS status = FT_OK;
    FT_Purge(c->ft_handle, FT_PURGE_TX);
    byte output_buffer[LARPIX_BUFFER_SIZE];
    uint counter = 0;
    uint tot_num_bytes_written = 0;
    uint num_bytes_written = 0;
    while(status == FT_OK && counter < num_writes)
        {
            larpix_data* data = &(data_array[counter]);
            larpix_data_to_array(data, output_buffer, num_bytes_per_write);
            status = FT_Write(c->ft_handle,
                              output_buffer,
                              num_bytes_per_write,
                              &num_bytes_written);
            tot_num_bytes_written += num_bytes_written;
            ++counter;
        }
    return tot_num_bytes_written;
}

uint larpix_read_data(larpix_connection* c,
                      larpix_data* data_array,
                      uint num_reads,
                      uint num_bytes_per_read)
{
    if(num_bytes_per_read > LARPIX_BUFFER_SIZE)
        {
            num_bytes_per_read = LARPIX_BUFFER_SIZE;
        }
    FT_STATUS status = FT_OK;
    byte input_buffer[LARPIX_BUFFER_SIZE];
    uint counter = 0;
    uint tot_num_bytes_read = 0;
    uint num_bytes_read = 0;
    while(status == FT_OK && counter < num_reads)
        {
            larpix_data* data = &(data_array[counter]);
            status = FT_Read(c->ft_handle,
                             input_buffer,
                             num_bytes_per_read,
                             &num_bytes_read);
            larpix_array_to_data(data, input_buffer, num_bytes_per_read);
            tot_num_bytes_read += num_bytes_read;
            ++counter;
        }
    return tot_num_bytes_read;
}
void larpix_write_read_data(larpix_connection* c,
                            larpix_data* write_array,
                            larpix_data* read_array,
                            uint num_read_writes,
                            uint num_bytes_per_write,
                            uint num_bytes_per_read,
                            uint* total_num_bytes_written,
                            uint* total_num_bytes_read)
{
    if(num_bytes_per_read > LARPIX_BUFFER_SIZE)
        {
            num_bytes_per_read = LARPIX_BUFFER_SIZE;
        }
    if(num_bytes_per_write > LARPIX_BUFFER_SIZE)
        {
            num_bytes_per_write = LARPIX_BUFFER_SIZE;
        }
    FT_STATUS status = FT_OK;
    byte input_buffer[LARPIX_BUFFER_SIZE];
    byte output_buffer[LARPIX_BUFFER_SIZE];
    uint counter = 0;
    uint tot_num_bytes_read = 0;
    uint tot_num_bytes_written = 0;
    uint num_bytes_read = 0;
    uint num_bytes_written = 0;
    while(status == FT_OK && counter < num_read_writes)
        {
            larpix_data* input_data = &(read_array[counter]);
            larpix_data* output_data = &(write_array[counter]);
            larpix_array_to_data(output_data, output_buffer, num_bytes_per_write);
            status = FT_Write(c->ft_handle,
                              output_buffer,
                              num_bytes_per_write,
                              &num_bytes_written);
            status = FT_Read(c->ft_handle,
                             input_buffer,
                             num_bytes_per_read,
                             &num_bytes_read);
            larpix_array_to_data(input_data, input_buffer, num_bytes_per_read);
            tot_num_bytes_read += num_bytes_read;
            tot_num_bytes_written += num_bytes_written;
            ++counter;
        }
    *total_num_bytes_read = tot_num_bytes_read;
    *total_num_bytes_written = tot_num_bytes_written;
    return;
}

void larpix_data_init_high(larpix_data* data)
{
    for(uint bit_position = 0; bit_position < 8; ++bit_position)
        {
            for(uint i = 0; i < LARPIX_BUFFER_SIZE; ++i)
                {
                    data->bits[bit_position][i] = 1;
                }
        }
    return;
}

void larpix_data_init_low(larpix_data* data)
{
    for(uint bit_position = 0; bit_position < 8; ++bit_position)
        {
            for(uint i = 0; i < LARPIX_BUFFER_SIZE; ++i)
                {
                    data->bits[bit_position][i] = 0;
                }
        }
    return;
}

void larpix_data_set_clk(larpix_data* data, uint bit_position)
{
    byte clk_pattern[LARPIX_BUFFER_SIZE];
    for(uint i = 0; i < LARPIX_BUFFER_SIZE; ++i)
        {
            clk_pattern[i] = i % 2;
        }
    larpix_data_set_bitstream(data, clk_pattern, bit_position, LARPIX_BUFFER_SIZE);
}
void larpix_data_to_array(larpix_data* data, byte* array, uint nbytes)
{
    if(nbytes > LARPIX_BUFFER_SIZE)
        {
            nbytes = LARPIX_BUFFER_SIZE;
        }
    for(uint i = 0; i < nbytes; ++i)
        {
            array[i] = 0;
            for(uint bit_position = 0; bit_position < 8; ++bit_position)
                {
                    byte binary_form = 1 << bit_position;
                    if(data->bits[bit_position][i] != 0)
                        {
                            array[i] += binary_form;
                        }
                }
        }
    return;
}

void larpix_array_to_data(larpix_data* data, byte* array, uint nbytes)
{
    if(nbytes > LARPIX_BUFFER_SIZE)
        {
            nbytes = LARPIX_BUFFER_SIZE;
        }
    for(uint i = 0; i < nbytes; ++i)
        {
            for(uint bit_position = 0; bit_position < 8; ++bit_position)
                {
                    // Check if the desired bit is set
                    byte binary_form = 1 << bit_position;
                    if((binary_form & array[i]) != 0)
                        {
                            data->bits[bit_position][i] = 1;
                        }
                    else
                        {
                            data->bits[bit_position][i] = 0;
                        }
                }
        }
    return;
}

void larpix_data_set_bitstream(larpix_data* data,
                               byte* array,
                               uint bit_position,
                               uint nbytes)
{
    if(nbytes > LARPIX_BUFFER_SIZE)
        {
            nbytes = LARPIX_BUFFER_SIZE;
        }
    for(uint i = 0; i < nbytes; ++i)
        {
            if(array[i] == 0)
                {
                    data->bits[bit_position][i] = 0;
                }
            else
                {
                    data->bits[bit_position][i] = 1;
                }
        }
    return;
}

void larpix_data_get_bitstream(larpix_data* data,
                               byte* array,
                               uint bit_position,
                               uint nbytes)
{
    if(nbytes > LARPIX_BUFFER_SIZE)
        {
            nbytes = LARPIX_BUFFER_SIZE;
        }
    for(uint i = 0; i < nbytes; ++i)
        {
            if(data->bits[bit_position][i] == 0)
                {
                    array[i] = 0;
                }
            else
                {
                    array[i] = 1;
                }
        }
    return;
}

uint larpix_uart_to_data(larpix_uart_packet* packet, larpix_data* data,
                         uint bit_position,
                         uint startbit)
{
    uint size_in_buffer = (LARPIX_UART_SIZE + 2) * LARPIX_BITS_PER_BAUD;
    if(startbit + size_in_buffer > LARPIX_BUFFER_SIZE)
        {
            return 1;
        }
    byte* bit_channel = data->bits[bit_position];
    // UART spec: 0th bit is 0, last bit is 1
    for(uint j = 0; j < LARPIX_BITS_PER_BAUD; ++j)
        {
            bit_channel[startbit + j] = 0;
            bit_channel[startbit + size_in_buffer - j - 1] = 1;
        }
    uint BPB = LARPIX_BITS_PER_BAUD;
    for(uint i = 0; i < LARPIX_UART_SIZE; ++i)
        {
            for(uint j = 0; j < LARPIX_BITS_PER_BAUD; ++j)
                {
                    uint write_position = startbit + (i+1)*BPB + j;
                    bit_channel[write_position] = packet->data[i];
                }
        }
    return 0;
}

uint larpix_data_to_uart(larpix_uart_packet* packet, larpix_data* data,
                         uint bit_position,
                         uint startbit)
{
    if(startbit + LARPIX_UART_SIZE + 2 > LARPIX_BUFFER_SIZE)
        {
            return 1;
        }
    byte* bit_channel = data->bits[bit_position];
    for(uint i = 0; i < LARPIX_UART_SIZE; ++i)
        {
            uint read_position = startbit + i + 1;
            packet->data[i] = bit_channel[read_position];
        }
    return 0;
}

void larpix_uart_str(larpix_uart_packet* packet, char* buffer, uint length)
{
    uint max = length > LARPIX_UART_SIZE ? LARPIX_UART_SIZE : length;
    byte* data = packet->data;
    for(uint i = 0; i < max; ++i)
    {
        buffer[i] = data[max-i] == 0 ? '0' : '1';
    }
    return;
}

void larpix_uart_init_zeros(larpix_uart_packet* packet)
{
    for(uint i = 0; i < LARPIX_UART_SIZE; ++i)
    {
        packet->data[i] = 0;
    }
    return;
}

void larpix_uart_set_packet_type(larpix_uart_packet* packet,
                                 larpix_packet_type type)
{
    uint start = LARPIX_UART_PTYPE_LOW;
    byte* startbit = &(packet->data[start]);
    uint length = 1 + LARPIX_UART_PTYPE_HIGH - start;
    larpix_int_to_bitstream(startbit, (ulong) type, length);
    return;
}

larpix_packet_type larpix_uart_get_packet_type(larpix_uart_packet* packet)
{
    uint start = LARPIX_UART_PTYPE_LOW;
    byte* startbit = &(packet->data[start]);
    uint length = 1 + LARPIX_UART_PTYPE_HIGH - start;
    ulong value = larpix_bitstream_to_int(startbit, length);
    return (larpix_packet_type) value;
}

void larpix_uart_set_chipid(larpix_uart_packet* packet, uint chipid)
{
    uint start = LARPIX_UART_CHIPID_LOW;
    byte* startbit = &(packet->data[start]);
    uint length = 1 + LARPIX_UART_CHIPID_HIGH - start;
    larpix_int_to_bitstream(startbit, (ulong) chipid, length);
    return;
}

uint larpix_uart_get_chipid(larpix_uart_packet* packet)
{
    uint start = LARPIX_UART_CHIPID_LOW;
    byte* startbit = &(packet->data[start]);
    uint length = 1 + LARPIX_UART_CHIPID_HIGH - start;
    ulong value = larpix_bitstream_to_int(startbit, length);
    return (uint) value;
}

byte larpix_uart_compute_parity(larpix_uart_packet* packet)
{
    uint number_of_ones = 0;
    for(uint i = 0; i < LARPIX_UART_PARITY; ++i)
        {
            if(packet->data[i] == 1)
                {
                    ++number_of_ones;
                }
        }
    byte parity = 1 - (byte)(number_of_ones % 2);
    return parity;
}

void larpix_uart_set_parity(larpix_uart_packet* packet)
{
    byte parity = larpix_uart_compute_parity(packet);
    packet->data[LARPIX_UART_PARITY] = parity;
    return;
}

void larpix_uart_force_set_parity(larpix_uart_packet* packet, byte parity)
{
    if(parity == 0)
        {
            packet->data[LARPIX_UART_PARITY] = 0;
        }
    else
        {
            packet->data[LARPIX_UART_PARITY] = 1;
        }
    return;
}

byte larpix_uart_get_parity(larpix_uart_packet* packet)
{
    return packet->data[LARPIX_UART_PARITY];
}

uint larpix_uart_check_parity(larpix_uart_packet* packet)
{
    byte computed_parity = larpix_uart_compute_parity(packet);
    byte received_parity = packet->data[LARPIX_UART_PARITY];
    if(computed_parity == received_parity)
        {
            return 0;
        }
    else
        {
            return 1;
        }
}

void larpix_uart_set_channelid(larpix_uart_packet* packet, uint channelid)
{
    uint start = LARPIX_UART_CHANNELID_LOW;
    byte* startbit = &(packet->data[start]);
    uint length = 1 + LARPIX_UART_CHANNELID_HIGH - start;
    larpix_int_to_bitstream(startbit, (ulong) channelid, length);
    return;
}

uint larpix_uart_get_channelid(larpix_uart_packet* packet)
{
    uint start = LARPIX_UART_CHANNELID_LOW;
    byte* startbit = &(packet->data[start]);
    uint length = 1 + LARPIX_UART_CHANNELID_HIGH - start;
    ulong value = larpix_bitstream_to_int(startbit, length);
    return (uint) value;
}

void larpix_uart_set_timestamp(larpix_uart_packet* packet, ulong timestamp)
{
    uint start = LARPIX_UART_TIMESTAMP_LOW;
    byte* startbit = &(packet->data[start]);
    uint length = 1 + LARPIX_UART_TIMESTAMP_HIGH - start;
    larpix_int_to_bitstream(startbit, timestamp, length);
    return;
}

ulong larpix_uart_get_timestamp(larpix_uart_packet* packet)
{
    uint start = LARPIX_UART_TIMESTAMP_LOW;
    byte* startbit = &(packet->data[start]);
    uint length = 1 + LARPIX_UART_TIMESTAMP_HIGH - start;
    ulong value = larpix_bitstream_to_int(startbit, length);
    return value;
}

void larpix_uart_set_dataword(larpix_uart_packet* packet, uint dataword)
{
    uint start = LARPIX_UART_DATAWORD_LOW;
    byte* startbit = &(packet->data[start]);
    uint length = 1 + LARPIX_UART_DATAWORD_HIGH - start;
    larpix_int_to_bitstream(startbit, (ulong) dataword, length);
    return;
}

uint larpix_uart_get_dataword(larpix_uart_packet* packet)
{
    uint start = LARPIX_UART_DATAWORD_LOW;
    byte* startbit = &(packet->data[start]);
    uint length = 1 + LARPIX_UART_DATAWORD_HIGH - start;
    ulong value = larpix_bitstream_to_int(startbit, length);
    return (uint) value;
}

void larpix_uart_set_fifohalfflag(larpix_uart_packet* packet, byte fifohalfflag)
{
    if(fifohalfflag == 0)
        {
            packet->data[LARPIX_UART_FIFO_HALF] = fifohalfflag;
        }
    else
        {
            packet->data[LARPIX_UART_FIFO_HALF] = 1;
        }
    return;
}

byte larpix_uart_get_fifohalfflag(larpix_uart_packet* packet)
{
    return packet->data[LARPIX_UART_FIFO_HALF];
}

void larpix_uart_set_fifofullflag(larpix_uart_packet* packet, byte fifofullflag)
{
    if(fifofullflag == 0)
        {
            packet->data[LARPIX_UART_FIFO_FULL] = 0;
        }
    else
        {
            packet->data[LARPIX_UART_FIFO_FULL] = 1;
        }
    return;
}

byte larpix_uart_get_fifofullflag(larpix_uart_packet* packet)
{
    return packet->data[LARPIX_UART_FIFO_FULL];
}

uint larpix_uart_get_test_counter(larpix_uart_packet* packet)
{
    uint start = LARPIX_UART_TEST_BITS_11_0_LOW;
    byte* startbit = &(packet->data[start]);
    uint length = 1 + LARPIX_UART_TEST_BITS_11_0_HIGH - start;
    ulong value = larpix_bitstream_to_int(startbit, length);

    uint start2 = LARPIX_UART_TEST_BITS_15_12_LOW;
    byte* startbit2 = &(packet->data[start2]);
    uint length2 = 1 + LARPIX_UART_TEST_BITS_15_12_HIGH - start2;
    ulong value2 = larpix_bitstream_to_int(startbit2, length2);
    value2 = value2 << length;
    return (uint) (value + value2);
}

void larpix_uart_set_register(larpix_uart_packet* packet, uint address)
{
    uint start = LARPIX_UART_REGISTER_ADDRESS_LOW;
    byte* startbit = &(packet->data[start]);
    uint length = 1 + LARPIX_UART_REGISTER_ADDRESS_HIGH - start;
    larpix_int_to_bitstream(startbit, (ulong) address, length);
    return;
}

uint larpix_uart_get_register(larpix_uart_packet* packet)
{
    uint start = LARPIX_UART_REGISTER_ADDRESS_LOW;
    byte* startbit = &(packet->data[start]);
    uint length = 1 + LARPIX_UART_REGISTER_ADDRESS_HIGH - start;
    ulong value = larpix_bitstream_to_int(startbit, length);
    return (uint) value;
}

void larpix_uart_set_register_data(larpix_uart_packet* packet, uint value)
{
    uint start = LARPIX_UART_REGISTER_DATA_LOW;
    byte* startbit = &(packet->data[start]);
    uint length = 1 + LARPIX_UART_REGISTER_DATA_HIGH - start;
    larpix_int_to_bitstream(startbit, (ulong) value, length);
    return;
}

uint larpix_uart_get_register_data(larpix_uart_packet* packet)
{
    uint start = LARPIX_UART_REGISTER_DATA_LOW;
    byte* startbit = &(packet->data[start]);
    uint length = 1 + LARPIX_UART_REGISTER_DATA_HIGH - start;
    ulong value = larpix_bitstream_to_int(startbit, length);
    return (uint) value;
}

void larpix_config_init_defaults(larpix_configuration* config)
{
    byte default_pixel_trim_threshold = 0x10;
    for(uint i = 0; i < LARPIX_NUM_CHANNELS; ++i)
        {
            config->pixel_trim_thresholds[i] = default_pixel_trim_threshold;
        }
    config->global_threshold = 0x10;
    config->csa_gain = 0x1;
    config->csa_bypass = 0x0;
    config->internal_bypass = 0x1;
    byte default_bypass_select = 0x0;
    byte default_monitor_select = 0x1;
    byte default_testpulse_enable = 0x0;
    for(uint i = 0; i < LARPIX_NUM_CHANNELS; ++i)
        {
            config->csa_bypass_select[i] = default_bypass_select;
            config->csa_monitor_select[i] = default_monitor_select;
            config->csa_testpulse_enable[i] = default_testpulse_enable;
        }
    config->csa_testpulse_dac_amplitude = 0x0;
    config->test_mode = 0x0;
    config->cross_trigger_mode = 0x0;
    config->periodic_reset = 0x0;
    config->fifo_diagnostic = 0x0;
    config->sample_cycles = 0x1;
    config->test_burst_length[0] = 0x00;
    config->test_burst_length[1] = 0xFF;
    config->adc_burst_length = 0;
    byte default_channel_mask = 0x0;
    byte default_external_trigger_mask = 0x1;
    for(uint i = 0; i < LARPIX_NUM_CHANNELS; ++i)
        {
            config->channel_mask[i] = default_channel_mask;
            config->external_trigger_mask[i] = default_external_trigger_mask;
        }
    config->reset_cycles[0] = 0x00;
    config->reset_cycles[1] = 0x10;
    config->reset_cycles[2] = 0x00;
    return;
}
/*

void larpix_config_write_all(larpix_configuration* config,
                             larpix_uart_packet packets[LARPIX_NUM_CONFIG_REGISTERS])
{
    // This is a pain
    larpix_uart_packet* packet = packets;
    for(uint i = 0; i < LARPIX_NUM_CHANNELS; ++i)
        {
            larpix_config_write_pixel_trim_threshold(config, packet, i);
            ++packet;
        }
    larpix_config_write_global_threshold(config, packet);
    ++packet;
    larpix_config_write_csa_gain_and_bypasses(config, packet);
    ++packet;
    for(uint i = 0; i < 4; ++i)
        {
            larpix_config_write_csa_bypass_select(config, packet, i);
            ++packet;
        }
    for(uint i = 0; i < 4; ++i)
        {
            larpix_config_write_csa_monitor_select(config, packet, i);
            ++packet;
        }
    for(uint i = 0; i < 4; ++i)
        {
            larpix_config_write_csa_testpulse_enable(config, packet, i);
            ++packet;
        }
    larpix_config_write_csa_testpulse_dac_amplitude(config, packet);
    ++packet;
    larpix_config_write_test_mode_xtrig_reset_diag(config, packet);
    ++packet;
    larpix_config_write_sample_cycles(config, packet);
    ++packet;
    for(uint i = 0; i < 2; ++i)
        {
            larpix_config_write_test_burst_length(config, packet, i);
            ++packet;
        }
    larpix_config_write_adc_burst_length(config, packet);
    ++packet;
    for(uint i = 0; i < 4; ++i)
        {
            larpix_config_write_channel_mask(config, packet, i);
            ++packet;
        }
    for(uint i = 0; i < 4; ++i)
        {
            larpix_config_write_external_trigger_mask(config, packet, i);
            ++packet;
        }
    for(uint i = 0; i < 3; ++i)
        {
            larpix_config_write_reset_cycles(config, packet, i);
            ++packet;
        }
    return;
}
uint larpix_config_read_all(larpix_configuration* config,
                            larpix_uart_packet packets[LARPIX_NUM_CONFIG_REGISTERS])
{
    // This is a pain
    uint status = 0;
    larpix_uart_packet* packet = packets;
    for(uint i = 0; i < LARPIX_NUM_CHANNELS; ++i)
        {
            status += larpix_config_read_pixel_trim_threshold(config, packet, i);
            ++packet;
        }
    status += larpix_config_read_global_threshold(config, packet);
    ++packet;
    status += larpix_config_read_csa_gain_and_bypasses(config, packet);
    ++packet;
    for(uint i = 0; i < 4; ++i)
        {
            status += larpix_config_read_csa_bypass_select(config, packet);
            ++packet;
        }
    for(uint i = 0; i < 4; ++i)
        {
            status += larpix_config_read_csa_monitor_select(config, packet);
            ++packet;
        }
    for(uint i = 0; i < 4; ++i)
        {
            status += larpix_config_read_csa_testpulse_enable(config, packet);
            ++packet;
        }
    status += larpix_config_read_csa_testpulse_dac_amplitude(config, packet);
    ++packet;
    status += larpix_config_read_test_mode_xtrig_reset_diag(config, packet);
    ++packet;
    status += larpix_config_read_sample_cycles(config, packet);
    ++packet;
    for(uint i = 0; i < 2; ++i)
        {
            status += larpix_config_read_test_burst_length(config, packet);
            ++packet;
        }
    status += larpix_config_read_adc_burst_length(config, packet);
    ++packet;
    for(uint i = 0; i < 4; ++i)
        {
            status += larpix_config_read_channel_mask(config, packet);
            ++packet;
        }
    for(uint i = 0; i < 4; ++i)
        {
            status += larpix_config_read_external_trigger_mask(config, packet);
            ++packet;
        }
    for(uint i = 0; i < 3; ++i)
        {
            status += larpix_config_read_reset_cycles(config, packet);
            ++packet;
        }
    return status;
}
*/

void larpix_config_write_pixel_trim_threshold(larpix_configuration* config,
                                              larpix_uart_packet* packet,
                                              uint channelid)
{
    byte value = config->pixel_trim_thresholds[channelid];
    byte address = LARPIX_REG_PIXEL_TRIM_THRESHOLD_LOW + channelid;
    larpix_uart_set_register(packet, address);
    larpix_uart_set_register_data(packet, value);
    return;
}

uint larpix_config_read_pixel_trim_threshold(larpix_configuration* config,
<<<<<<< HEAD
                                             larpix_uart_packet* packet,
                                             uint channelid)
{
    byte address = larpix_uart_get_register(packet);
    if(channelid != address - LARPIX_REG_PIXEL_TRIM_THRESHOLD_LOW)
        {
            return 1;
        }
    else
        {
            byte value = larpix_uart_get_register_data(packet);
            config->pixel_trim_thresholds[channelid] = value;
            return 0;
        }
=======
        larpix_uart_packet* packet)
{
    byte address = larpix_uart_get_register(packet);
    if(address < LARPIX_REG_PIXEL_TRIM_THRESHOLD_LOW || address > LARPIX_REG_PIXEL_TRIM_THRESHOLD_HIGH)
    {
        return 1;
    }
    else
    {
        byte value = larpix_uart_get_register_data(packet);
        config->pixel_trim_thresholds[address] = value;
        return 0;
    }
>>>>>>> 488f34fa
}

void larpix_config_write_global_threshold(larpix_configuration* config,
                                          larpix_uart_packet* packet)
{
    byte value = config->global_threshold;
    byte address = LARPIX_REG_GLOBAL_THRESHOLD;
    larpix_uart_set_register(packet, address);
    larpix_uart_set_register_data(packet, value);
    return;
}

uint larpix_config_read_global_threshold(larpix_configuration* config,
                                         larpix_uart_packet* packet)
{
    byte address = larpix_uart_get_register(packet);
    if(address != LARPIX_REG_GLOBAL_THRESHOLD)
        {
            return 1;
        }
    else
        {
            byte value = larpix_uart_get_register_data(packet);
            config->global_threshold = value;
            return 0;
        }
}

void larpix_config_write_csa_gain_and_bypasses(larpix_configuration* config,
                                               larpix_uart_packet* packet)
{
    byte value;
    value = config->csa_gain;
    value += config->csa_bypass * 2;
    value += config->internal_bypass * 4;
    byte address = LARPIX_REG_CSA_GAIN_AND_BYPASSES;
    larpix_uart_set_register(packet, address);
    larpix_uart_set_register_data(packet, value);
    return;
}
uint larpix_config_read_csa_gain_and_bypasses(larpix_configuration* config,
<<<<<<< HEAD
                                              larpix_uart_packet* packet)
{
    byte address = larpix_uart_get_register(packet);
    if(address != LARPIX_REG_CSA_GAIN_AND_BYPASSES)
        {
            return 1;
        }
    else
        {
            byte value = larpix_uart_get_register_data(packet);
            config->csa_gain = (value & 1);
            config->csa_bypass = (value >> 1) & 1;
            config->internal_bypass = (value >> 2) & 1;
            return 0;
        }
}

void larpix_config_write_csa_bypass_select(larpix_configuration* config,
                                           larpix_uart_packet* packet,
                                           uint channel_chunk)
{
    byte value = 0;
    byte address = LARPIX_REG_CSA_BYPASS_SELECT_LOW + channel_chunk;
    for ( uint i = 0; i < 8; i++ )
        {
            uint channel = channel_chunk * 8 + i;
            byte channel_value = config->csa_bypass_select[channel];
            value = value | (channel_value << i);
        }
    larpix_uart_set_register(packet, address);
    larpix_uart_set_register_data(packet, value);
    return;
}

uint larpix_config_read_csa_bypass_select(larpix_configuration* config,
                                          larpix_uart_packet* packet)
{
    byte address = larpix_uart_get_register(packet);
    if(address < LARPIX_REG_CSA_BYPASS_SELECT_LOW ||
       address > LARPIX_REG_CSA_BYPASS_SELECT_HIGH )
        {
            return 1;
        }
    else
        {
            byte value = larpix_uart_get_register_data(packet);
            for ( uint i = 0; i < 8; i++ )
                {
                    uint channel = (address - LARPIX_REG_CSA_BYPASS_SELECT_LOW) * 8 + i;
                    byte channel_value = (value >> i) & 1;
                    config->csa_bypass_select[channel] = channel_value;
                }
            return 0;
        }
}

void larpix_config_write_csa_monitor_select(larpix_configuration* config,
                                            larpix_uart_packet* packet,
                                            uint channel_chunk)
{
    byte value = 0;
    byte address = LARPIX_REG_CSA_MONITOR_SELECT_LOW + channel_chunk;
    for ( uint i = 0; i < 8; i++ )
        {
            uint channel = channel_chunk * 8 + i;
            byte channel_value = config->csa_monitor_select[channel];
            value = value | (channel_value << i);
        }
    larpix_uart_set_register(packet, address);
    larpix_uart_set_register_data(packet, value);
    return;
}

uint larpix_config_read_csa_monitor_select(larpix_configuration* config,
                                           larpix_uart_packet* packet)
{
    byte address = larpix_uart_get_register(packet);
    if(address < LARPIX_REG_CSA_MONITOR_SELECT_LOW ||
       address > LARPIX_REG_CSA_MONITOR_SELECT_HIGH )
        {
            return 1;
        }
    else
        {
            byte value = larpix_uart_get_register_data(packet);
            for ( uint i = 0; i < 8; i++ )
                {
                    uint channel = (address - LARPIX_REG_CSA_MONITOR_SELECT_LOW) * 8 + i;
                    byte channel_value = (value >> i) & 1;
                    config->csa_monitor_select[channel] = channel_value;
                }
            return 0;
        }
}

void larpix_config_write_csa_testpulse_enable(larpix_configuration* config,
                                              larpix_uart_packet* packet,
                                              uint channel_chunk)
{
    byte value = 0;
    byte address = LARPIX_REG_CSA_TESTPULSE_ENABLE_LOW + channel_chunk;
    for ( uint i = 0; i < 8; i++ )
        {
            uint channel = channel_chunk * 8 + i;
            byte channel_value = config->csa_testpulse_enable[channel];
            value = value | (channel_value << i);
        }
    larpix_uart_set_register(packet, address);
    larpix_uart_set_register_data(packet, value);
    return;
}

uint larpix_config_read_csa_testpulse_enable(larpix_configuration* config,
                                             larpix_uart_packet* packet)
{
    byte address = larpix_uart_get_register(packet);
    if(address < LARPIX_REG_CSA_TESTPULSE_ENABLE_LOW ||
       address > LARPIX_REG_CSA_TESTPULSE_ENABLE_HIGH )
        {
            return 1;
        }
    else
        {
            byte value = larpix_uart_get_register_data(packet);
            for ( uint i = 0; i < 8; i++ )
                {
                    uint channel = (address - LARPIX_REG_CSA_TESTPULSE_ENABLE_LOW) * 8 + i;
                    byte channel_value = (value >> i) & 1;
                    config->csa_testpulse_enable[channel] = channel_value;
                }
            return 0;
        }
}

void larpix_config_write_csa_testpulse_dac_amplitude(larpix_configuration* config,
                                                     larpix_uart_packet* packet)
{
    byte value = config->csa_testpulse_dac_amplitude;
    byte address = LARPIX_REG_CSA_TESTPULSE_DAC_AMPLITUDE;
    larpix_uart_set_register(packet, address);
    larpix_uart_set_register_data(packet, value);
    return;
}

uint larpix_config_read_csa_testpulse_dac_amplitude(larpix_configuration* config,
                                                    larpix_uart_packet* packet)
{
    byte address = larpix_uart_get_register(packet);
    if(address != LARPIX_REG_CSA_TESTPULSE_DAC_AMPLITUDE)
        {
            return 1;
        }
    else
        {
            byte value = larpix_uart_get_register_data(packet);
            config->csa_testpulse_dac_amplitude = value;
            return 0;
        }

}

void larpix_config_write_test_mode_xtrig_reset_diag(larpix_configuration* config,
                                                    larpix_uart_packet* packet)
{
    byte value = 0;
    byte address = LARPIX_REG_TEST_MODE_XTRIG_RESET_DIAG;
    value = value | config->test_mode; // bits [1:0]
    value = value | (config->cross_trigger_mode << 2); // bit [2]
    value = value | (config->periodic_reset << 3); // bit [3]
    value = value | (config->fifo_diagnostic << 4); // bit [4]
    larpix_uart_set_register(packet, address);
    larpix_uart_set_register_data(packet, value);
}

uint larpix_config_read_test_mode_xtrig_reset_diag(larpix_configuration* config,
                                                   larpix_uart_packet* packet)
{
    byte address = larpix_uart_get_register(packet);
    if(address != LARPIX_REG_TEST_MODE_XTRIG_RESET_DIAG)
        {
            return 1;
        }
    else
        {
            byte value = larpix_uart_get_register_data(packet);
            config->test_mode = (value & 3); // bits [1:0]
            config->cross_trigger_mode = (value >> 2) & 1; // bit [2]
            config->periodic_reset = (value >> 3) & 1; // bit [3]
            config->fifo_diagnostic = (value >> 4) & 1; // bit [4]
            return 0;
        }
}

void larpix_config_write_sample_cycles(larpix_configuration* config,
                                       larpix_uart_packet* packet)
{
    byte value = config->sample_cycles;
    byte address = LARPIX_REG_SAMPLE_CYCLES;
    larpix_uart_set_register(packet, address);
    larpix_uart_set_register_data(packet, value);
}

uint larpix_config_read_sample_cycles(larpix_configuration* config,
                                      larpix_uart_packet* packet)
{
    byte address = larpix_uart_get_register(packet);
    if(address != LARPIX_REG_SAMPLE_CYCLES)
        {
            return 1;
        }
    else
        {
            byte value = larpix_uart_get_register_data(packet);
            config->sample_cycles = value;
            return 0;
        }
}

void larpix_config_write_test_burst_length(larpix_configuration* config,
                                           larpix_uart_packet* packet,
                                           uint value_chunk)
{
    byte value = config->test_burst_length[value_chunk];
    byte address = LARPIX_REG_TEST_BURST_LENGTH_LOW + value_chunk;
    larpix_uart_set_register(packet, address);
    larpix_uart_set_register_data(packet, value);
}

uint larpix_config_read_test_burst_length(larpix_configuration* config,
                                          larpix_uart_packet* packet)
{
    byte address = larpix_uart_get_register(packet);
    if(address < LARPIX_REG_TEST_BURST_LENGTH_LOW ||
       address > LARPIX_REG_TEST_BURST_LENGTH_HIGH)
        {
            return 1;
        }
    else
        {
            byte value = larpix_uart_get_register_data(packet);
            uint value_chunk = address - LARPIX_REG_TEST_BURST_LENGTH_LOW;
            config->test_burst_length[value_chunk] = value;
            return 0;
        }
}

void larpix_config_write_adc_burst_length(larpix_configuration* config,
                                          larpix_uart_packet* packet)
{
    byte value = config->adc_burst_length;
    byte address = LARPIX_REG_ADC_BURST_LENGTH;
    larpix_uart_set_register(packet, address);
    larpix_uart_set_register_data(packet, value);
}

uint larpix_config_read_adc_burst_length(larpix_configuration* config,
                                         larpix_uart_packet* packet)
{
    byte address = larpix_uart_get_register(packet);
    if(address != LARPIX_REG_ADC_BURST_LENGTH)
        {
            return 1;
        }
    else
        {
            byte value = larpix_uart_get_register_data(packet);
            config->adc_burst_length = value;
            return 0;
        }
}

void larpix_config_write_channel_mask(larpix_configuration* config,
                                      larpix_uart_packet* packet,
                                      uint channel_chunk)
{
    byte value = 0;
    byte address = LARPIX_REG_CHANNEL_MASK_LOW + channel_chunk;
    for ( uint i = 0; i < 8; i++ )
        {
            uint channel = channel_chunk * 8 + i;
            byte channel_value = config->channel_mask[channel];
            value = value | (channel_value << i);
        }
    larpix_uart_set_register(packet, address);
    larpix_uart_set_register_data(packet, value);
    return;
}

uint larpix_config_read_channel_mask(larpix_configuration* config,
                                     larpix_uart_packet* packet)
{
    byte address = larpix_uart_get_register(packet);
    if(address < LARPIX_REG_CHANNEL_MASK_LOW ||
       address > LARPIX_REG_CHANNEL_MASK_HIGH)
        {
            return 1;
        }
    else
        {
            byte value = larpix_uart_get_register_data(packet);
            for ( uint i = 0; i < 8; i++ )
                {
                    uint channel = (address - LARPIX_REG_CHANNEL_MASK_LOW) * 8 + i;
                    byte channel_value = (value >> i) & 1;
                    config->channel_mask[channel] = channel_value;
                }
            return 0;
        }
}

void larpix_config_write_external_trigger_mask(larpix_configuration* config,
                                               larpix_uart_packet* packet,
                                               uint channel_chunk)
{
    byte value = 0;
    byte address = LARPIX_REG_EXTERNAL_TRIGGER_MASK_LOW + channel_chunk;
    for ( uint i = 0; i < 8; i++ )
        {
            uint channel = channel_chunk * 8 + i;
            byte channel_value = config->external_trigger_mask[channel];
            value = value | (channel_value << i);
        }
    larpix_uart_set_register(packet, address);
    larpix_uart_set_register_data(packet, value);
    return;
}

uint larpix_config_read_external_trigger_mask(larpix_configuration* config,
                                              larpix_uart_packet* packet)
{
    byte address = larpix_uart_get_register(packet);
    if(address < LARPIX_REG_EXTERNAL_TRIGGER_MASK_LOW ||
       address > LARPIX_REG_EXTERNAL_TRIGGER_MASK_HIGH)
        {
            return 1;
        }
    else
        {
            byte value = larpix_uart_get_register_data(packet);
            for ( uint i = 0; i < 8; i++ )
                {
                    uint channel = (address - LARPIX_REG_EXTERNAL_TRIGGER_MASK_LOW) * 8 + i;
                    byte channel_value = (value >> i) & 1;
                    config->external_trigger_mask[channel] = channel_value;
                }
            return 0;
        }
}

void larpix_config_write_reset_cycles(larpix_configuration* config,
                                      larpix_uart_packet* packet,
                                      uint value_chunk)
{
    byte value = config->reset_cycles[value_chunk];
    byte address = LARPIX_REG_RESET_CYCLES_LOW + value_chunk;
    larpix_uart_set_register(packet, address);
    larpix_uart_set_register_data(packet, value);
}

uint larpix_config_read_reset_cycles(larpix_configuration* config,
                                     larpix_uart_packet* packet)
{
    byte address = larpix_uart_get_register(packet);
    if(address < LARPIX_REG_RESET_CYCLES_LOW ||
       address > LARPIX_REG_RESET_CYCLES_HIGH)
        {
            return 1;
        }
    else
        {
            byte value = larpix_uart_get_register_data(packet);
            uint value_chunk = address - LARPIX_REG_RESET_CYCLES_LOW;
            config->test_burst_length[value_chunk] = value;
            return 0;
        }
=======
        larpix_uart_packet* packet)
{
    return 0;
}
void larpix_config_write_csa_bypass_select(larpix_configuration* config,
        larpix_uart_packet* packet, uint channel_chunk)
{
    return;
}
uint larpix_config_read_csa_bypass_select(larpix_configuration* config,
        larpix_uart_packet* packet)
{
    return 0;
}
void larpix_config_write_csa_monitor_select(larpix_configuration* config,
        larpix_uart_packet* packet, uint channel_chunk)
{
    return;
}
uint larpix_config_read_csa_monitor_select(larpix_configuration* config,
        larpix_uart_packet* packet)
{
    return 0;
}
void larpix_config_write_csa_testpulse_enable(larpix_configuration* config,
        larpix_uart_packet* packet, uint channel_chunk)
{
    return;
}
uint larpix_config_read_csa_testpulse_enable(larpix_configuration* config,
        larpix_uart_packet* packet)
{
    return 0;
}
void larpix_config_write_csa_testpulse_dac_amplitude(larpix_configuration* config,
        larpix_uart_packet* packet)
{
    return;
}
uint larpix_config_read_csa_testpulse_dac_amplitude(larpix_configuration* config,
        larpix_uart_packet* packet)
{
    return 0;
}
void larpix_config_write_test_mode_xtrig_reset_diag(larpix_configuration* config,
        larpix_uart_packet* packet)
{
    return;
}
uint larpix_config_read_test_mode_xtrig_reset_diag(larpix_configuration* config,
        larpix_uart_packet* packet)
{
    return 0;
}
void larpix_config_write_sample_cycles(larpix_configuration* config,
        larpix_uart_packet* packet)
{
    return;
}
uint larpix_config_read_sample_cycles(larpix_configuration* config,
        larpix_uart_packet* packet)
{
    return 0;
}
void larpix_config_write_test_burst_length(larpix_configuration* config,
        larpix_uart_packet* packet, uint value_chunk)
{
    return;
}
uint larpix_config_read_test_burst_length(larpix_configuration* config,
        larpix_uart_packet* packet)
{
    return 0;
}
void larpix_config_write_adc_burst_length(larpix_configuration* config,
        larpix_uart_packet* packet)
{
    return;
}
uint larpix_config_read_adc_burst_length(larpix_configuration* config,
        larpix_uart_packet* packet)
{
    return 0;
}
void larpix_config_write_channel_mask(larpix_configuration* config,
        larpix_uart_packet* packet, uint channel_chunk)
{
    return;
}
uint larpix_config_read_channel_mask(larpix_configuration* config,
        larpix_uart_packet* packet)
{
    return 0;
}
void larpix_config_write_external_trigger_mask(larpix_configuration* config,
        larpix_uart_packet* packet, uint channel_chunk)
{
    return;
}
uint larpix_config_read_external_trigger_mask(larpix_configuration* config,
        larpix_uart_packet* packet)
{
    return 0;
}
void larpix_config_write_reset_cycles(larpix_configuration* config,
        larpix_uart_packet* packet, uint value_chunk)
{
    return;
}
uint larpix_config_read_reset_cycles(larpix_configuration* config,
        larpix_uart_packet* packet)
{
    return 0;
>>>>>>> 488f34fa
}<|MERGE_RESOLUTION|>--- conflicted
+++ resolved
@@ -781,22 +781,6 @@
 }
 
 uint larpix_config_read_pixel_trim_threshold(larpix_configuration* config,
-<<<<<<< HEAD
-                                             larpix_uart_packet* packet,
-                                             uint channelid)
-{
-    byte address = larpix_uart_get_register(packet);
-    if(channelid != address - LARPIX_REG_PIXEL_TRIM_THRESHOLD_LOW)
-        {
-            return 1;
-        }
-    else
-        {
-            byte value = larpix_uart_get_register_data(packet);
-            config->pixel_trim_thresholds[channelid] = value;
-            return 0;
-        }
-=======
         larpix_uart_packet* packet)
 {
     byte address = larpix_uart_get_register(packet);
@@ -810,7 +794,6 @@
         config->pixel_trim_thresholds[address] = value;
         return 0;
     }
->>>>>>> 488f34fa
 }
 
 void larpix_config_write_global_threshold(larpix_configuration* config,
@@ -852,7 +835,6 @@
     return;
 }
 uint larpix_config_read_csa_gain_and_bypasses(larpix_configuration* config,
-<<<<<<< HEAD
                                               larpix_uart_packet* packet)
 {
     byte address = larpix_uart_get_register(packet);
@@ -1228,119 +1210,4 @@
             config->test_burst_length[value_chunk] = value;
             return 0;
         }
-=======
-        larpix_uart_packet* packet)
-{
-    return 0;
-}
-void larpix_config_write_csa_bypass_select(larpix_configuration* config,
-        larpix_uart_packet* packet, uint channel_chunk)
-{
-    return;
-}
-uint larpix_config_read_csa_bypass_select(larpix_configuration* config,
-        larpix_uart_packet* packet)
-{
-    return 0;
-}
-void larpix_config_write_csa_monitor_select(larpix_configuration* config,
-        larpix_uart_packet* packet, uint channel_chunk)
-{
-    return;
-}
-uint larpix_config_read_csa_monitor_select(larpix_configuration* config,
-        larpix_uart_packet* packet)
-{
-    return 0;
-}
-void larpix_config_write_csa_testpulse_enable(larpix_configuration* config,
-        larpix_uart_packet* packet, uint channel_chunk)
-{
-    return;
-}
-uint larpix_config_read_csa_testpulse_enable(larpix_configuration* config,
-        larpix_uart_packet* packet)
-{
-    return 0;
-}
-void larpix_config_write_csa_testpulse_dac_amplitude(larpix_configuration* config,
-        larpix_uart_packet* packet)
-{
-    return;
-}
-uint larpix_config_read_csa_testpulse_dac_amplitude(larpix_configuration* config,
-        larpix_uart_packet* packet)
-{
-    return 0;
-}
-void larpix_config_write_test_mode_xtrig_reset_diag(larpix_configuration* config,
-        larpix_uart_packet* packet)
-{
-    return;
-}
-uint larpix_config_read_test_mode_xtrig_reset_diag(larpix_configuration* config,
-        larpix_uart_packet* packet)
-{
-    return 0;
-}
-void larpix_config_write_sample_cycles(larpix_configuration* config,
-        larpix_uart_packet* packet)
-{
-    return;
-}
-uint larpix_config_read_sample_cycles(larpix_configuration* config,
-        larpix_uart_packet* packet)
-{
-    return 0;
-}
-void larpix_config_write_test_burst_length(larpix_configuration* config,
-        larpix_uart_packet* packet, uint value_chunk)
-{
-    return;
-}
-uint larpix_config_read_test_burst_length(larpix_configuration* config,
-        larpix_uart_packet* packet)
-{
-    return 0;
-}
-void larpix_config_write_adc_burst_length(larpix_configuration* config,
-        larpix_uart_packet* packet)
-{
-    return;
-}
-uint larpix_config_read_adc_burst_length(larpix_configuration* config,
-        larpix_uart_packet* packet)
-{
-    return 0;
-}
-void larpix_config_write_channel_mask(larpix_configuration* config,
-        larpix_uart_packet* packet, uint channel_chunk)
-{
-    return;
-}
-uint larpix_config_read_channel_mask(larpix_configuration* config,
-        larpix_uart_packet* packet)
-{
-    return 0;
-}
-void larpix_config_write_external_trigger_mask(larpix_configuration* config,
-        larpix_uart_packet* packet, uint channel_chunk)
-{
-    return;
-}
-uint larpix_config_read_external_trigger_mask(larpix_configuration* config,
-        larpix_uart_packet* packet)
-{
-    return 0;
-}
-void larpix_config_write_reset_cycles(larpix_configuration* config,
-        larpix_uart_packet* packet, uint value_chunk)
-{
-    return;
-}
-uint larpix_config_read_reset_cycles(larpix_configuration* config,
-        larpix_uart_packet* packet)
-{
-    return 0;
->>>>>>> 488f34fa
 }