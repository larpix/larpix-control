--- conflicted
+++ resolved
@@ -1208,7 +1208,6 @@
     result = c2.to_dict()
     assert result == expected
 
-<<<<<<< HEAD
 def test_configuration_read_default():
     c = Configuration()
     expected = c.to_dict()
@@ -1227,13 +1226,13 @@
     c.load('test_config.json')
     result = c.to_dict()
     os.remove(abspath)
-=======
+    assert result == expected
+
 def test_controller_init_chips():
     controller = Controller(None)
     controller.init_chips()
     result = list(map(str, controller.chips))
     expected = list(map(str, (Chip(i, 0) for i in range(256))))
->>>>>>> bda74e3f
     assert result == expected
 
 def test_controller_get_chip():
