'''
Use the pytest framework to write tests for the larpix module.

'''
from __future__ import print_function
import pytest
from larpix.larpix import Chip, Packet, Configuration, Controller
from bitstring import BitArray
import json
<<<<<<< HEAD
import time
=======
import os
>>>>>>> cde163ad

class MockSerialPort(object):
    '''
    This class implements the interface of the pyserial Serial class so
    that we can test the serial_read, serial_write, etc. methods of the
    Controller class.

    '''
    data_to_mock_read = None
    def __init__(self, port=None, baudrate=9600, timeout=None):
        self.port = port
        self.baudrate = baudrate
        self.timeout = timeout
        self.read_index = 0

    def write(self, data):
        print(bytes2str(data), sep='', end='')

    def read(self, nbytes):
        read_index = self.read_index
        data = MockSerialPort.data_to_mock_read[read_index:read_index+nbytes]
        self.read_index = read_index+nbytes
        return data

    def __enter__(self):
        return self

    def __exit__(self, type, value, traceback):
        pass

def bytes2str(bytestream):
    return ' '.join('{:02x}'.format(byte) for byte in
            bytearray(bytestream))

def test_MockSerialPort_write(capfd):
    serial = MockSerialPort()
    to_write = b'Hello'
    serial.write(b'Hello')
    out, err = capfd.readouterr()
    expected = bytes2str(to_write)
    assert out == expected

def test_MockSerialPort_read():
    serial = MockSerialPort()
    expected = bytes(bytearray(10))
    MockSerialPort.data_to_mock_read = expected
    data = serial.read(10)
    assert data == expected

def test_MockSerialPort_read_multi():
    serial = MockSerialPort()
    expected = bytes(bytearray(range(10)))
    MockSerialPort.data_to_mock_read = expected
    data = serial.read(5)
    data += serial.read(5)
    data += serial.read(5)
    assert data == expected

def test_chip_str():
    chip = Chip(1, 2)
    result = str(chip)
    expected = 'Chip (id: 1, chain: 2)'
    assert result == expected

def test_chip_show_reads():
    chip = Chip(1, 2)
    packet = Packet()
    packet.packet_type = Packet.TEST_PACKET
    packet.test_counter = 12345
    chip.reads.append(packet)
    result = chip.show_reads()
    expected = [str(packet)]
    assert result == expected

def test_chip_show_reads_bits():
    chip = Chip(1, 2)
    packet = Packet()
    chip.reads.append(packet)
    result = chip.show_reads_bits()
    expected = ['00000000 00000000 00000000 00000000 00000000 00000000'
            ' 000000']
    assert result == expected

def test_chip_get_configuration_packets():
    chip = Chip(3, 1)
    packet_type = Packet.CONFIG_WRITE_PACKET
    packets = chip.get_configuration_packets(packet_type)
    # test a sampling of the configuration packets
    packet = packets[5]
    assert packet.packet_type == packet_type
    assert packet.chipid == chip.chip_id
    assert packet.register_address == 5
    assert packet.register_data == 16

    packet = packets[40]
    assert packet.packet_type == packet_type
    assert packet.chipid == chip.chip_id
    assert packet.register_address == 40
    assert packet.register_data == 0

def test_chip_export_reads():
    chip = Chip(1, 2)
    packet = Packet()
    packet.packet_type = Packet.CONFIG_WRITE_PACKET
    packet.chipid = 1
    now = time.time()
    packet.cpu_timestamp = now
    packet.bytestream_id = 10
    packet.read_id = 1
    packet.register_address = 10
    packet.register_data = 20
    packet.assign_parity()
    chip.reads.append(packet)
    result = chip.export_reads()
    expected = {
            'chipid': 1,
            'io_chain': 2,
            'packets': [
                {
                    'bits': packet.bits.bin,
                    'type': 'config write',
                    'chipid': 1,
                    'parity': 1,
                    'valid_parity': True,
                    'register': 10,
                    'value': 20,
                    'cpu_timestamp': now,
                    'bytestream_id': 10,
                    'read_id': 1
                    }
                ]
            }
    assert result == expected
    assert chip.new_reads_index == 1

def test_chip_export_reads_no_new_reads():
    chip = Chip(1, 2)
    result = chip.export_reads()
    expected = {'chipid': 1, 'io_chain': 2, 'packets': []}
    assert result == expected
    assert chip.new_reads_index == 0
    packet = Packet()
    packet.packet_type = Packet.CONFIG_WRITE_PACKET
    chip.reads.append(packet)
    chip.export_reads()
    result = chip.export_reads()
    assert result == expected
    assert chip.new_reads_index == 1

def test_chip_export_reads_all():
    chip = Chip(1, 2)
    packet = Packet()
    now = time.time()
    packet.cpu_timestamp = now
    packet.bytestream_id = 10
    packet.read_id = 1
    packet.packet_type = Packet.CONFIG_WRITE_PACKET
    chip.reads.append(packet)
    chip.export_reads()
    result = chip.export_reads(only_new_reads=False)
    expected = {
            'chipid': 1,
            'io_chain': 2,
            'packets': [
                {
                    'bits': packet.bits.bin,
                    'type': 'config write',
                    'chipid': 0,
                    'parity': 0,
                    'valid_parity': True,
                    'register': 0,
                    'value': 0,
                    'cpu_timestamp': now,
                    'bytestream_id': 10,
                    'read_id': 1
                    }
                ]
            }
    assert result == expected
    assert chip.new_reads_index == 1

def test_controller_save_output(tmpdir):
    controller = Controller(None)
    chip = Chip(1, 0)
    p = Packet()
    chip.reads.append(p)
    controller.chips.append(chip)
    name = str(tmpdir.join('test.json'))
    controller.save_output(name)
    with open(name) as f:
        result = json.load(f)
    expected = {
            'chips': [chip.export_reads(only_new_reads=False)]
            }
    assert result == expected

def test_packet_bits_bytes():
    assert Packet.num_bytes == Packet.size // 8 + 1

def test_packet_init_default():
    p = Packet()
    expected = BitArray([0] * Packet.size)
    assert p.bits == expected

def test_packet_cpu_timestamp():
    p = Packet()
    now = time.time()
    p.cpu_timestamp = now
    assert p.cpu_timestamp == now

def test_packet_cpu_timestamp_error():
    p = Packet()
    with pytest.raises(ValueError, message='Should fail: invalid type'):
        p.cpu_timestamp = 'a'
    with pytest.raises(ValueError, message='Should fail: invalid value'):
        p.cpu_timestamp = -10
    with pytest.raises(ValueError, message='Should fail: invalid type'):
        p.cpu_timestamp = None

def test_packet_init_bytestream():
    bytestream = b'\x3f' + b'\x00' * (Packet.num_bytes-2) + b'\x3e'
    p = Packet(bytestream)
    expected = BitArray([0] * Packet.size)
    expected[-6:] = [1]*6
    expected[:5] = [1]*5
    assert p.bits == expected

def test_packet_bytes_zeros():
    p = Packet()
    b = p.bytes()
    expected = b'\x00' * ((Packet.size + len(p._bit_padding))//8)
    assert b == expected

def test_packet_bytes_custom():
    p = Packet()
    p.bits[-6:] = [1]*6  # First byte is 0b00111111
    p.bits[:5] = [1]*5  # Last byte is 0b00111110 (2 MSBs are padding)
    b = p.bytes()
    expected = b'\x3f' + b'\x00' * (Packet.size//8-1) + b'\x3e'
    assert b == expected

def test_packet_bytes_properties():
    p = Packet()
    p.packet_type = Packet.DATA_PACKET
    p.chipid = 100
    expected = b'\x90\x01' + b'\x00' * (Packet.size//8-1)
    b = p.bytes()
    assert b == expected

def test_packet_export_test():
    p = Packet()
    now = time.time()
    p.cpu_timestamp = now
    p.read_id = 0
    p.bytestream_id = 0
    p.packet_type = Packet.TEST_PACKET
    p.chipid = 5
    p.test_counter = 32838
    p.assign_parity()
    result = p.export()
    expected = {
            'bits': p.bits.bin,
            'type': 'test',
            'chipid': 5,
            'counter': 32838,
            'parity': p.parity_bit_value,
            'valid_parity': True,
            'cpu_timestamp': now,
            'read_id': 0,
            'bytestream_id': 0
            }
    assert result == expected

def test_packet_export_data():
    p = Packet()
    now = time.time()
    p.cpu_timestamp = now
    p.read_id = 0
    p.bytestream_id = 0
    p.packet_type = Packet.DATA_PACKET
    p.chipid = 2
    p.channel_id = 10
    p.timestamp = 123456
    p.dataword = 180
    p.fifo_half_flag = True
    p.fifo_full_flag = False
    p.assign_parity()
    result = p.export()
    expected = {
            'bits': p.bits.bin,
            'type': 'data',
            'chipid': 2,
            'channel': 10,
            'timestamp': 123456,
            'adc_counts': 180,
            'fifo_half': True,
            'fifo_full': False,
            'parity': p.parity_bit_value,
            'valid_parity': True,
            'cpu_timestamp': now,
            'read_id': 0,
            'bytestream_id': 0
            }
    assert result == expected

def test_packet_export_config_read():
    p = Packet()
    now = time.time()
    p.cpu_timestamp = now
    p.read_id = 0
    p.bytestream_id = 0
    p.packet_type = Packet.CONFIG_READ_PACKET
    p.chipid = 10
    p.register_address = 51
    p.register_data = 2
    p.assign_parity()
    result = p.export()
    expected = {
            'bits': p.bits.bin,
            'type': 'config read',
            'chipid': 10,
            'register': 51,
            'value': 2,
            'parity': p.parity_bit_value,
            'valid_parity': True,
            'cpu_timestamp': now,
            'read_id': 0,
            'bytestream_id': 0
            }
    assert result == expected

def test_packet_export_config_write():
    p = Packet()
    now = time.time()
    p.cpu_timestamp = now
    p.read_id = 0
    p.bytestream_id = 0
    p.packet_type = Packet.CONFIG_WRITE_PACKET
    p.chipid = 10
    p.register_address = 51
    p.register_data = 2
    p.assign_parity()
    result = p.export()
    expected = {
            'bits': p.bits.bin,
            'type': 'config write',
            'chipid': 10,
            'register': 51,
            'value': 2,
            'parity': p.parity_bit_value,
            'valid_parity': True,
            'cpu_timestamp': now,
            'read_id': 0,
            'bytestream_id': 0
            }
    assert result == expected

def test_packet_set_packet_type():
    p = Packet()
    p.packet_type = Packet.DATA_PACKET
    packet_bits = p.bits[Packet.packet_type_bits]
    expected = Packet.DATA_PACKET
    assert packet_bits == expected

def test_packet_get_packet_type():
    p = Packet()
    p.packet_type = Packet.CONFIG_WRITE_PACKET
    packet_type = p.packet_type
    expected = Packet.CONFIG_WRITE_PACKET
    assert packet_type == expected

def test_packet_set_chipid():
    p = Packet()
    p.chipid = 121
    expected = BitArray('uint:8=121')
    assert p.bits[Packet.chipid_bits] == expected

def test_packet_get_chipid():
    p = Packet()
    p.chipid = 18
    expected = 18
    assert p.chipid == expected

def test_packet_set_parity_bit_value():
    p = Packet()
    p.parity_bit_value = 0
    assert p.bits[0] == False
    p.parity_bit_value = 1
    assert p.bits[0] == True

def test_packet_get_parity_bit_value():
    p = Packet()
    p.parity_bit_value = 0
    assert p.parity_bit_value == 0
    p.parity_bit_value = 1
    assert p.parity_bit_value == 1

def test_packet_compute_parity():
    p = Packet()
    p.chipid = 121
    parity = p.compute_parity()
    expected = 0
    assert parity == expected
    p.bits = BitArray([0]*54)
    parity = p.compute_parity()
    expected = 1
    assert parity == expected
    p.bits = BitArray([1]*54)
    parity = p.compute_parity()
    expected = 0
    assert parity == expected

def test_packet_assign_parity():
    p = Packet()
    p.chipid = 121
    p.assign_parity()
    expected = 0
    assert p.parity_bit_value == expected
    p.chipid = 0
    p.assign_parity()
    expected = 1
    assert p.parity_bit_value == expected

def test_packet_has_valid_parity():
    p = Packet()
    result = p.has_valid_parity()
    expected = False
    assert result == expected
    p.assign_parity()
    result = p.has_valid_parity()
    expected = True
    assert result == expected
    p.bits = BitArray([1]*54)
    result = p.has_valid_parity()
    expected = False
    assert result == expected
    p.assign_parity()
    result = p.has_valid_parity()
    expected = True
    assert result == expected

def test_packet_set_channel_id():
    p = Packet()
    p.channel_id = 100
    expected = BitArray('uint:7=100')
    assert p.bits[Packet.channel_id_bits] == expected

def test_packet_get_channel_id():
    p = Packet()
    expected = 101
    p.channel_id = expected
    assert p.channel_id == expected

def test_packet_set_timestamp():
    p = Packet()
    p.timestamp = 0x1327ab
    expected = BitArray('0x1327ab')
    assert p.bits[Packet.timestamp_bits] == expected

def test_packet_get_timestamp():
    p = Packet()
    expected = 0xa82b6e
    p.timestamp = expected
    assert p.timestamp == expected

def test_packet_set_dataword():
    p = Packet()
    p.dataword = 75
    expected = BitArray('uint:10=75')
    assert p.bits[Packet.dataword_bits] == expected

def test_packet_get_dataword():
    p = Packet()
    expected = 75
    p.dataword = expected
    assert p.dataword == expected

def test_packet_set_fifo_half_flag():
    p = Packet()
    p.fifo_half_flag = 1
    expected = True
    assert p.bits[Packet.fifo_half_bit] == expected

def test_packet_get_fifo_half_flag():
    p = Packet()
    expected = 1
    p.fifo_half_flag = expected
    assert p.fifo_half_flag == expected

def test_packet_set_fifo_full_flag():
    p = Packet()
    p.fifo_full_flag = 1
    expected = True
    assert p.bits[Packet.fifo_full_bit] == expected

def test_packet_get_fifo_full_flag():
    p = Packet()
    expected = 1
    p.fifo_full_flag = expected
    assert p.fifo_full_flag == expected

def test_packet_set_register_address():
    p = Packet()
    p.register_address = 121
    expected = BitArray('uint:8=121')
    assert p.bits[Packet.register_address_bits] == expected

def test_packet_get_register_address():
    p = Packet()
    p.register_address = 18
    expected = 18
    assert p.register_address == expected

def test_packet_set_register_data():
    p = Packet()
    p.register_data = 1
    expected = BitArray('uint:8=1')
    assert p.bits[Packet.register_data_bits] == expected

def test_packet_get_register_data():
    p = Packet()
    p.register_data = 18
    expected = 18
    assert p.register_data == expected

def test_packet_set_test_counter():
    p = Packet()
    p.test_counter = 18376
    expected = BitArray('uint:16=18376')
    result = (p.bits[Packet.test_counter_bits_15_12] +
            p.bits[Packet.test_counter_bits_11_0])
    assert result == expected

def test_packet_get_test_counter():
    p = Packet()
    expected = 19831
    p.test_counter = expected
    assert p.test_counter == expected

def test_configuration_get_nondefault_registers():
    c = Configuration()
    expected = {}
    assert c.get_nondefault_registers() == expected
    c.adc_burst_length += 1
    expected['adc_burst_length'] = c.adc_burst_length
    assert c.get_nondefault_registers() == expected

def test_configuration_set_pixel_trim_thresholds():
    c = Configuration()
    expected = [0x05] * Chip.num_channels
    c.pixel_trim_thresholds = expected
    assert c._pixel_trim_thresholds == expected
    expected[5] = 0x10
    c.pixel_trim_thresholds[5] = 0x10
    assert c._pixel_trim_thresholds == expected

def test_configuration_set_pixel_trim_thresholds_errors():
    c = Configuration()
    with pytest.raises(ValueError, message='Should fail: wrong num_channels'):
        c.pixel_trim_thresholds = [0x05] * (Chip.num_channels-1)
    with pytest.raises(ValueError, message='Should fail: value too large'):
        c.pixel_trim_thresholds = [0x20] * Chip.num_channels
    with pytest.raises(ValueError, message='Should fail: value negative'):
        c.pixel_trim_thresholds = [-10] * Chip.num_channels
    with pytest.raises(ValueError, message='Should fail: wrong type'):
        c.pixel_trim_thresholds = 5

def test_configuration_get_pixel_trim_thresholds():
    c = Configuration()
    expected = [0x10] * Chip.num_channels
    c._pixel_trim_thresholds = expected
    assert c.pixel_trim_thresholds == expected

def test_configuration_set_global_threshold():
    c = Configuration()
    expected = 0x5a
    c.global_threshold = expected
    assert c._global_threshold == expected

def test_configuration_set_global_threshold_errors():
    c = Configuration()
    with pytest.raises(ValueError, message='Should fail: value too large'):
        c.global_threshold = 0x100
    with pytest.raises(ValueError, message='Should fail: value negative'):
        c.global_threshold = -10
    with pytest.raises(ValueError, message='Should fail: wrong type'):
        c.global_threshold = True

def test_configuration_get_global_threshold():
    c = Configuration()
    expected = 0x50
    c._global_threshold = expected
    assert c.global_threshold == expected

def test_configuration_set_csa_gain():
    c = Configuration()
    expected = 0
    c.csa_gain = expected
    assert c._csa_gain == expected

def test_configuration_set_csa_gain_errors():
    c = Configuration()
    with pytest.raises(ValueError, message='Should fail: invalid value'):
        c.csa_gain = 5
    with pytest.raises(ValueError, message='Should fail: wrong type'):
        c.csa_gain = False

def test_configuration_get_csa_gain():
    c = Configuration()
    expected = 0
    c._csa_gain = expected
    assert c.csa_gain == expected

def test_configuration_set_csa_bypass():
    c = Configuration()
    expected = 0
    c.csa_bypass = expected
    assert c._csa_bypass == expected

def test_configuration_set_csa_bypass_errors():
    c = Configuration()
    with pytest.raises(ValueError, message='Should fail: invalid value'):
        c.csa_bypass = 5
    with pytest.raises(ValueError, message='Should fail: wrong type'):
        c.csa_bypass = False

def test_configuration_get_csa_bypass():
    c = Configuration()
    expected = 0
    c._csa_bypass = expected
    assert c.csa_bypass == expected

def test_configuration_set_internal_bypass():
    c = Configuration()
    expected = 0
    c.internal_bypass = expected
    assert c._internal_bypass == expected

def test_configuration_set_internal_bypass_errors():
    c = Configuration()
    with pytest.raises(ValueError, message='Should fail: invalid value'):
        c.internal_bypass = 5
    with pytest.raises(ValueError, message='Should fail: wrong type'):
        c.internal_bypass = False

def test_configuration_get_internal_bypass():
    c = Configuration()
    expected = 0
    c._internal_bypass = expected
    assert c.internal_bypass == expected

def test_configuration_set_csa_bypass_select():
    c = Configuration()
    expected = [0x1] * Chip.num_channels
    c.csa_bypass_select = expected
    assert c._csa_bypass_select == expected
    expected[5] = 0x0
    c.csa_bypass_select[5] = expected[5]
    assert c._csa_bypass_select == expected

def test_configuration_set_csa_bypass_select_errors():
    c = Configuration()
    with pytest.raises(ValueError, message='Should fail: wrong num_channels'):
        c.csa_bypass_select = [0x1] * (Chip.num_channels-1)
    with pytest.raises(ValueError, message='Should fail: value too large'):
        c.csa_bypass_select = [0x2] * Chip.num_channels
    with pytest.raises(ValueError, message='Should fail: value negative'):
        c.csa_bypass_select = [-1] * Chip.num_channels
    with pytest.raises(ValueError, message='Should fail: wrong type'):
        c.csa_bypass_select = 5

def test_configuration_get_csa_bypass_select():
    c = Configuration()
    expected = [0x1] * Chip.num_channels
    c._csa_bypass_select = expected
    assert c.csa_bypass_select == expected

def test_configuration_set_csa_monitor_select():
    c = Configuration()
    expected = [0x0] * Chip.num_channels
    c.csa_monitor_select = expected
    assert c._csa_monitor_select == expected
    expected[5] = 0x1
    c.csa_monitor_select[5] = expected[5]
    assert c._csa_monitor_select == expected

def test_configuration_set_csa_monitor_select_errors():
    c = Configuration()
    with pytest.raises(ValueError, message='Should fail: wrong num_channels'):
        c.csa_monitor_select = [0x1] * (Chip.num_channels-1)
    with pytest.raises(ValueError, message='Should fail: value too large'):
        c.csa_monitor_select = [0x2] * Chip.num_channels
    with pytest.raises(ValueError, message='Should fail: value negative'):
        c.csa_monitor_select = [-1] * Chip.num_channels
    with pytest.raises(ValueError, message='Should fail: wrong type'):
        c.csa_monitor_select = 5

def test_configuration_get_csa_monitor_select():
    c = Configuration()
    expected = [0x0] * Chip.num_channels
    c._csa_monitor_select = expected
    assert c.csa_monitor_select == expected

def test_configuration_set_csa_testpulse_enable():
    c = Configuration()
    expected = [0x1] * Chip.num_channels
    c.csa_testpulse_enable = expected
    assert c._csa_testpulse_enable == expected
    expected[5] = 0x0
    c.csa_testpulse_enable[5] = expected[5]
    assert c._csa_testpulse_enable == expected

def test_configuration_set_csa_testpulse_enable_errors():
    c = Configuration()
    with pytest.raises(ValueError, message='Should fail: wrong num_channels'):
        c.csa_testpulse_enable = [0x1] * (Chip.num_channels-1)
    with pytest.raises(ValueError, message='Should fail: value too large'):
        c.csa_testpulse_enable = [0x2] * Chip.num_channels
    with pytest.raises(ValueError, message='Should fail: value negative'):
        c.csa_testpulse_enable = [-1] * Chip.num_channels
    with pytest.raises(ValueError, message='Should fail: wrong type'):
        c.csa_testpulse_enable = 5

def test_configuration_get_csa_testpulse_enable():
    c = Configuration()
    expected = [0x1] * Chip.num_channels
    c._csa_testpulse_enable = expected
    assert c.csa_testpulse_enable == expected

def test_configuration_set_csa_testpulse_dac_amplitude():
    c = Configuration()
    expected = 0x5a
    c.csa_testpulse_dac_amplitude = expected
    assert c._csa_testpulse_dac_amplitude == expected

def test_configuration_set_csa_testpulse_dac_amplitude_errors():
    c = Configuration()
    with pytest.raises(ValueError, message='Should fail: value too large'):
        c.csa_testpulse_dac_amplitude = 0x100
    with pytest.raises(ValueError, message='Should fail: value negative'):
        c.csa_testpulse_dac_amplitude = -10
    with pytest.raises(ValueError, message='Should fail: wrong type'):
        c.csa_testpulse_dac_amplitude = True

def test_configuration_get_csa_testpulse_dac_amplitude():
    c = Configuration()
    expected = 0x50
    c._csa_testpulse_dac_amplitude = expected
    assert c.csa_testpulse_dac_amplitude == expected

def test_configuration_set_test_mode():
    c = Configuration()
    expected = Configuration.TEST_UART
    c.test_mode = expected
    assert c._test_mode == expected

def test_configuration_set_test_mode_errors():
    c = Configuration()
    with pytest.raises(ValueError, message='Should fail: invalid value'):
        c.test_mode = 5
    with pytest.raises(ValueError, message='Should fail: wrong type'):
        c.test_mode = False

def test_configuration_get_test_mode():
    c = Configuration()
    expected = Configuration.TEST_FIFO
    c._test_mode = expected
    assert c.test_mode == expected

def test_configuration_set_cross_trigger_mode():
    c = Configuration()
    expected = 0
    c.cross_trigger_mode = expected
    assert c._cross_trigger_mode == expected

def test_configuration_set_cross_trigger_mode_errors():
    c = Configuration()
    with pytest.raises(ValueError, message='Should fail: invalid value'):
        c.cross_trigger_mode = 5
    with pytest.raises(ValueError, message='Should fail: wrong type'):
        c.cross_trigger_mode = False

def test_configuration_get_cross_trigger_mode():
    c = Configuration()
    expected = 0
    c._cross_trigger_mode = expected
    assert c.cross_trigger_mode == expected

def test_configuration_set_periodic_reset():
    c = Configuration()
    expected = 0
    c.periodic_reset = expected
    assert c._periodic_reset == expected

def test_configuration_set_periodic_reset_errors():
    c = Configuration()
    with pytest.raises(ValueError, message='Should fail: invalid value'):
        c.periodic_reset = 5
    with pytest.raises(ValueError, message='Should fail: wrong type'):
        c.periodic_reset = False

def test_configuration_get_periodic_reset():
    c = Configuration()
    expected = 0
    c._periodic_reset = expected
    assert c.periodic_reset == expected

def test_configuration_set_fifo_diagnostic():
    c = Configuration()
    expected = 0
    c.fifo_diagnostic = expected
    assert c._fifo_diagnostic == expected

def test_configuration_set_fifo_diagnostic_errors():
    c = Configuration()
    with pytest.raises(ValueError, message='Should fail: invalid value'):
        c.fifo_diagnostic = 5
    with pytest.raises(ValueError, message='Should fail: wrong type'):
        c.fifo_diagnostic = False

def test_configuration_get_fifo_diagnostic():
    c = Configuration()
    expected = 0
    c._fifo_diagnostic = expected
    assert c.fifo_diagnostic == expected

def test_configuration_set_test_burst_length():
    c = Configuration()
    expected = 0x125a
    c.test_burst_length = expected
    assert c._test_burst_length == expected

def test_configuration_set_test_burst_length_errors():
    c = Configuration()
    with pytest.raises(ValueError, message='Should fail: value too large'):
        c.test_burst_length = 0x10000
    with pytest.raises(ValueError, message='Should fail: value negative'):
        c.test_burst_length = -10
    with pytest.raises(ValueError, message='Should fail: wrong type'):
        c.test_burst_length = True

def test_configuration_get_test_burst_length():
    c = Configuration()
    expected = 0x502e
    c._test_burst_length = expected
    assert c.test_burst_length == expected

def test_configuration_set_adc_burst_length():
    c = Configuration()
    expected = 0x5a
    c.adc_burst_length = expected
    assert c._adc_burst_length == expected

def test_configuration_set_adc_burst_length_errors():
    c = Configuration()
    with pytest.raises(ValueError, message='Should fail: value too large'):
        c.adc_burst_length = 0x100
    with pytest.raises(ValueError, message='Should fail: value negative'):
        c.adc_burst_length = -10
    with pytest.raises(ValueError, message='Should fail: wrong type'):
        c.adc_burst_length = True

def test_configuration_get_adc_burst_length():
    c = Configuration()
    expected = 0x50
    c._adc_burst_length = expected
    assert c.adc_burst_length == expected

def test_configuration_set_channel_mask():
    c = Configuration()
    expected = [0x1] * Chip.num_channels
    c.channel_mask = expected
    assert c._channel_mask == expected
    expected[5] = 0x0
    c.channel_mask[5] = expected[5]
    assert c._channel_mask == expected

def test_configuration_set_channel_mask_errors():
    c = Configuration()
    with pytest.raises(ValueError, message='Should fail: wrong num_channels'):
        c.channel_mask = [0x1] * (Chip.num_channels-1)
    with pytest.raises(ValueError, message='Should fail: value too large'):
        c.channel_mask = [0x2] * Chip.num_channels
    with pytest.raises(ValueError, message='Should fail: value negative'):
        c.channel_mask = [-1] * Chip.num_channels
    with pytest.raises(ValueError, message='Should fail: wrong type'):
        c.channel_mask = 5

def test_configuration_get_channel_mask():
    c = Configuration()
    expected = [0x1] * Chip.num_channels
    c._channel_mask = expected
    assert c.channel_mask == expected

def test_configuration_set_external_trigger_mask():
    c = Configuration()
    expected = [0x0] * Chip.num_channels
    c.external_trigger_mask = expected
    assert c._external_trigger_mask == expected
    expected[5] = 0x1
    c.external_trigger_mask[5] = expected[5]
    assert c._external_trigger_mask == expected

def test_configuration_set_external_trigger_mask_errors():
    c = Configuration()
    with pytest.raises(ValueError, message='Should fail: wrong num_channels'):
        c.external_trigger_mask = [0x1] * (Chip.num_channels-1)
    with pytest.raises(ValueError, message='Should fail: value too large'):
        c.external_trigger_mask = [0x2] * Chip.num_channels
    with pytest.raises(ValueError, message='Should fail: value negative'):
        c.external_trigger_mask = [-1] * Chip.num_channels
    with pytest.raises(ValueError, message='Should fail: wrong type'):
        c.external_trigger_mask = 5

def test_configuration_get_external_trigger_mask():
    c = Configuration()
    expected = [0x0] * Chip.num_channels
    c._external_trigger_mask = expected
    assert c.external_trigger_mask == expected

def test_configuration_set_reset_cycles():
    c = Configuration()
    expected = 0x125abc
    c.reset_cycles = expected
    assert c._reset_cycles == expected

def test_configuration_set_reset_cycles_errors():
    c = Configuration()
    with pytest.raises(ValueError, message='Should fail: value too large'):
        c.reset_cycles = 0x1000000
    with pytest.raises(ValueError, message='Should fail: value negative'):
        c.reset_cycles = -10
    with pytest.raises(ValueError, message='Should fail: wrong type'):
        c.reset_cycles = True

def test_configuration_get_reset_cycles():
    c = Configuration()
    expected = 0x502ef2
    c._reset_cycles = expected
    assert c.reset_cycles == expected

def test_configuration_disable_channels():
    c = Configuration()
    expected = [0, 1] * 16
    c.disable_channels(range(1, 32, 2))
    assert c.channel_mask == expected

def test_configuration_disable_channels_default():
    c = Configuration()
    expected = [1] * 32
    c.disable_channels()
    assert c.channel_mask == expected

def test_configuration_enable_channels():
    c = Configuration()
    expected = [0, 1] * 16
    c.disable_channels()
    c.enable_channels(range(0, 32, 2))
    assert c.channel_mask == expected

def test_configuration_enable_channels_default():
    c = Configuration()
    expected = [0] * 32
    c.disable_channels()
    c.enable_channels()
    assert c.channel_mask == expected

@pytest.mark.xfail
def test_configuration_enable_normal_operation():
    assert 1 == 0

def test_configuration_enable_external_trigger():
    c = Configuration()
    expected = [0, 1] * 16
    c.enable_external_trigger(range(0, 32, 2))
    assert c.external_trigger_mask == expected

def test_configuration_enable_external_trigger_default():
    c = Configuration()
    expected = [0] * 32
    c.enable_external_trigger()
    assert c.external_trigger_mask == expected

def test_configuration_disable_external_trigger():
    c = Configuration()
    expected = [0, 1] * 16
    c.enable_external_trigger()
    c.disable_external_trigger(range(1, 32, 2))
    assert c.external_trigger_mask == expected

def test_configuration_enable_testpulse():
    c = Configuration()
    expected = [0, 1] * 16
    c.disable_testpulse()
    c.enable_testpulse(range(1, 32, 2))
    assert c.csa_testpulse_enable == expected

def test_configuration_enable_testpulse_default():
    c = Configuration()
    expected = [1] * 32
    c.disable_testpulse()
    c.enable_testpulse()
    assert c.csa_testpulse_enable == expected

def test_configuration_disable_testpulse():
    c = Configuration()
    expected = [0, 1] * 16
    c.disable_testpulse(range(0, 32, 2))
    assert c.csa_testpulse_enable == expected

def test_configuration_disable_testpulse_default():
    c = Configuration()
    expected = [0] * 32
    c.disable_testpulse()
    assert c.csa_testpulse_enable == expected

def test_configuration_enable_analog_monitor():
    c = Configuration()
    expected = [0, 0, 1] + [0] * 29
    c.enable_analog_monitor(2)
    assert c.csa_monitor_select == expected

def test_configuration_disable_analog_monitor():
    c = Configuration()
    expected = [0] * 32
    c.enable_analog_monitor(5)
    c.disable_analog_monitor()
    assert c.csa_monitor_select == expected

def test_configuration_trim_threshold_data():
    c = Configuration()
    expected = BitArray('0x10')
    assert c.trim_threshold_data(0) == expected

def test_configuration_global_threshold_data():
    c = Configuration()
    expected = BitArray('0x10')
    assert c.global_threshold_data() == expected

def test_configuration_csa_gain_and_bypasses_data():
    c = Configuration()
    expected = BitArray('0b00000001')
    assert c.csa_gain_and_bypasses_data() == expected

def test_configuration_csa_bypass_select_data():
    c = Configuration()
    c.csa_bypass_select[4] = 1
    expected = BitArray('0b00010000')
    assert c.csa_bypass_select_data(0) == expected
    c.csa_bypass_select[10] = 1
    expected = BitArray('0b00000100')
    assert c.csa_bypass_select_data(1) == expected
    c.csa_bypass_select[20] = 1
    expected = BitArray('0b00010000')
    assert c.csa_bypass_select_data(2) == expected
    c.csa_bypass_select[30] = 1
    expected = BitArray('0b01000000')
    assert c.csa_bypass_select_data(3) == expected

def test_configuration_csa_monitor_select_data():
    c = Configuration()
    c.csa_monitor_select[4] = 1
    expected = BitArray('0b00010000')
    assert c.csa_monitor_select_data(0) == expected
    c.csa_monitor_select[10] = 1
    expected = BitArray('0b00000100')
    assert c.csa_monitor_select_data(1) == expected
    c.csa_monitor_select[20] = 1
    expected = BitArray('0b00010000')
    assert c.csa_monitor_select_data(2) == expected
    c.csa_monitor_select[30] = 1
    expected = BitArray('0b01000000')
    assert c.csa_monitor_select_data(3) == expected

def test_configuration_csa_testpulse_enable_data():
    c = Configuration()
    c.csa_testpulse_enable[4] = 0
    expected = BitArray('0b11101111')
    assert c.csa_testpulse_enable_data(0) == expected
    c.csa_testpulse_enable[10] = 0
    expected = BitArray('0b11111011')
    assert c.csa_testpulse_enable_data(1) == expected
    c.csa_testpulse_enable[20] = 0
    expected = BitArray('0b11101111')
    assert c.csa_testpulse_enable_data(2) == expected
    c.csa_testpulse_enable[30] = 0
    expected = BitArray('0b10111111')
    assert c.csa_testpulse_enable_data(3) == expected

def test_configuration_csa_testpulse_dac_amplitude_data():
    c = Configuration()
    c.csa_testpulse_dac_amplitude = 200;
    expected = BitArray('0b11001000')
    assert c.csa_testpulse_dac_amplitude_data() == expected

def test_configuration_test_mode_xtrig_reset_diag_data():
    c = Configuration()
    c.test_mode = 2
    c.fifo_diagnostic = 1
    expected = BitArray('0b00010010')
    assert c.test_mode_xtrig_reset_diag_data() == expected

def test_configuration_sample_cycles_data():
    c = Configuration()
    c.sample_cycles = 221
    expected = BitArray('0b11011101')
    assert c.sample_cycles_data() == expected

def test_configuration_test_burst_length_data():
    c = Configuration()
    expected = BitArray('0xFF')
    assert c.test_burst_length_data(0) == expected
    expected = BitArray('0x00')
    assert c.test_burst_length_data(1) == expected

def test_configuration_adc_burst_length_data():
    c = Configuration()
    c.adc_burst_length = 140
    expected = BitArray('0b10001100')
    assert c.adc_burst_length_data() == expected

def test_configuration_channel_mask_data():
    c = Configuration()
    c.channel_mask[4] = 1
    expected = BitArray('0b00010000')
    assert c.channel_mask_data(0) == expected
    c.channel_mask[10] = 1
    expected = BitArray('0b00000100')
    assert c.channel_mask_data(1) == expected
    c.channel_mask[20] = 1
    expected = BitArray('0b00010000')
    assert c.channel_mask_data(2) == expected
    c.channel_mask[30] = 1
    expected = BitArray('0b01000000')
    assert c.channel_mask_data(3) == expected

def test_configuration_external_trigger_mask_data():
    c = Configuration()
    c.external_trigger_mask[4] = 0
    expected = BitArray('0b11101111')
    assert c.external_trigger_mask_data(0) == expected
    c.external_trigger_mask[10] = 0
    expected = BitArray('0b11111011')
    assert c.external_trigger_mask_data(1) == expected
    c.external_trigger_mask[20] = 0
    expected = BitArray('0b11101111')
    assert c.external_trigger_mask_data(2) == expected
    c.external_trigger_mask[30] = 0
    expected = BitArray('0b10111111')
    assert c.external_trigger_mask_data(3) == expected

def test_configuration_reset_cycles_data():
    c = Configuration()
    c.reset_cycles = 0xabcdef
    expected = BitArray('0xef')
    assert c.reset_cycles_data(0) == expected
    expected = BitArray('0xcd')
    assert c.reset_cycles_data(1) == expected
    expected = BitArray('0xab')
    assert c.reset_cycles_data(2) == expected

def test_configuration_to_dict():
    c = Configuration()
    attrs = [
            'pixel_trim_thresholds',
            'global_threshold',
            'csa_gain',
            'csa_bypass',
            'internal_bypass',
            'csa_bypass_select',
            'csa_monitor_select',
            'csa_testpulse_enable',
            'csa_testpulse_dac_amplitude',
            'test_mode',
            'cross_trigger_mode',
            'periodic_reset',
            'fifo_diagnostic',
            'sample_cycles',
            'test_burst_length',
            'adc_burst_length',
            'channel_mask',
            'external_trigger_mask',
            'reset_cycles']
    expected = {}
    for attr in attrs:
        expected[attr] = getattr(c, attr)
    result = c.to_dict()
    assert result == expected

def test_configuration_from_dict():
    c = Configuration()
    attrs = [
            'pixel_trim_thresholds',
            'global_threshold',
            'csa_gain',
            'csa_bypass',
            'internal_bypass',
            'csa_bypass_select',
            'csa_monitor_select',
            'csa_testpulse_enable',
            'csa_testpulse_dac_amplitude',
            'test_mode',
            'cross_trigger_mode',
            'periodic_reset',
            'fifo_diagnostic',
            'sample_cycles',
            'test_burst_length',
            'adc_burst_length',
            'channel_mask',
            'external_trigger_mask',
            'reset_cycles']
    expected = {}
    for attr in attrs:
        expected[attr] = getattr(c, attr)
    expected['global_threshold'] = 50
    c.from_dict(expected)
    result = c.to_dict()
    assert result == expected

def test_configuration_write(tmpdir):
    c = Configuration()
    f = str(tmpdir.join('test_config.json'))
    c.write(f)
    with open(f, 'r') as output:
        result = json.load(output)
    expected = c.to_dict()
    assert result == expected

def test_configuration_write_errors(tmpdir):
    c = Configuration()
    f = tmpdir.join('test_config.json')
    f.write("Test data.....")
    with pytest.raises(IOError, message='Should fail: force fails'):
        c.write(str(f))

def test_configuration_write_force(tmpdir):
    c = Configuration()
    f = tmpdir.join('test_config.json')
    f.write("Test data.....")
    c.write(str(f), force=True)
    with open(str(f), 'r') as output:
        result = json.load(output)
    expected = c.to_dict()
    assert result == expected

def test_configuration_read_absolute(tmpdir):
    c = Configuration()
    c.pixel_trim_thresholds[0] = 30
    c.reset_cycles = 0x100010
    f = str(tmpdir.join('test_config.json'))
    c.write(f)
    c2 = Configuration()
    c2.load(f)
    expected = c.to_dict()
    result = c2.to_dict()
    assert result == expected

def test_configuration_read_default():
    c = Configuration()
    expected = c.to_dict()
    c.global_threshold = 100
    c.load('default.json')
    result = c.to_dict()
    assert result == expected

def test_configuration_read_local():
    c = Configuration()
    c.global_threshold = 104
    expected = c.to_dict()
    abspath = os.path.join(os.getcwd(), 'test_config.json')
    c.write(abspath)
    c.global_threshold = 0x10
    c.load('test_config.json')
    result = c.to_dict()
    os.remove(abspath)
    assert result == expected

def test_controller_init_chips():
    controller = Controller(None)
    controller.init_chips()
    result = list(map(str, controller.chips))
    expected = list(map(str, (Chip(i, 0) for i in range(256))))
    assert result == expected

def test_controller_get_chip():
    controller = Controller(None)
    chip = Chip(1, 3)
    controller.chips.append(chip)
    assert controller.get_chip(1, 3) == chip

def test_controller_get_chip_error():
    controller = Controller(None)
    chip = Chip(1, 3)
    controller.chips.append(chip)
    with pytest.raises(ValueError, message='Should fail: bad chipid'):
        controller.get_chip(0, 3)
    with pytest.raises(ValueError, message='Should fail: bad chainid'):
        controller.get_chip(1, 1)

def test_controller_serial_read_mock():
    controller = Controller(None)
    controller._serial = MockSerialPort
    MockSerialPort.data_to_mock_read = bytes(bytearray(10))
    result = controller.serial_read(0.1)
    expected = bytes(bytearray(10))
    assert result == expected

def test_controller_serial_write_mock(capfd):
    controller = Controller(None)
    controller._serial = MockSerialPort
    to_write = [b's12345678q', b's87654321q']
    controller.serial_write(to_write)
    result, err = capfd.readouterr()
    expected = ''.join(map(bytes2str, to_write))
    assert result == expected

def test_controller_serial_write_read_mock(capfd):
    controller = Controller(None)
    controller._serial = MockSerialPort
    to_write = [b's12345678q', b's9862983aq']
    MockSerialPort.data_to_mock_read = bytes(bytearray(range(256)))
    read_result = controller.serial_write_read(to_write, 0.1)
    write_result, err = capfd.readouterr()
    read_expected = bytes(bytearray(range(256)))
    write_expected = ''.join(map(bytes2str, to_write))
    assert read_result == read_expected
    assert write_result == write_expected

def test_controller_format_UART():
    controller = Controller(None)
    chip = Chip(2, 4)
    packet = chip.get_configuration_packets(Packet.CONFIG_READ_PACKET)[10]
    result = controller.format_UART(chip, packet)
    expected = b'\x73' + packet.bytes() + b'\x04\x71'
    assert result == expected

def test_controller_format_bytestream():
    controller = Controller(None)
    chip = Chip(2, 4)
    packets = chip.get_configuration_packets(Packet.CONFIG_READ_PACKET)
    fpackets = [controller.format_UART(chip, p) for p in packets]
    result = controller.format_bytestream(fpackets[:1])
    assert result == fpackets[:1]
    result = controller.format_bytestream(fpackets[:2])
    assert result == [b''.join(fpackets[:2])]
    result = controller.format_bytestream(fpackets[:1]*2000)
    expected = []
    expected.append(b''.join(fpackets[:1]*819))
    expected.append(b''.join(fpackets[:1]*819))
    expected.append(b''.join(fpackets[:1]*362))
    assert result == expected

def test_controller_write_configuration(capfd):
    controller = Controller(None)
    controller._test_mode = True
    controller._serial = MockSerialPort
    chip = Chip(2, 4)
    result = controller.write_configuration(chip)
    assert result == b''
    conf_data = chip.get_configuration_packets(Packet.CONFIG_WRITE_PACKET)
    expected = ' '.join(map(bytes2str, [controller.format_UART(chip, conf_data_i) for
            conf_data_i in conf_data]))
    result, err = capfd.readouterr()
    assert result == expected

def test_controller_write_configuration_one_reg(capfd):
    controller = Controller(None)
    controller._test_mode = True
    controller._serial = MockSerialPort
    chip = Chip(2, 4)
    result = controller.write_configuration(chip, 0)
    assert result == b''
    conf_data = chip.get_configuration_packets(Packet.CONFIG_WRITE_PACKET)[0]
    expected = bytes2str(controller.format_UART(chip, conf_data))
    result, err = capfd.readouterr()
    assert result == expected

def test_controller_write_configuration_write_read(capfd):
    controller = Controller(None)
    controller._serial = MockSerialPort
    controller.timeout=0.01
    chip = Chip(2, 4)
    to_read = b's12345678q'
    MockSerialPort.data_to_mock_read = to_read
    result = controller.write_configuration(chip, registers=5, write_read=0.1)
    assert result == to_read
    conf_data = chip.get_configuration_packets(Packet.CONFIG_WRITE_PACKET)[5]
    expected = bytes2str(controller.format_UART(chip, conf_data))
    result, err = capfd.readouterr()
    assert result == expected

def test_controller_parse_input():
    controller = Controller(None)
    chip = Chip(2, 4)
    controller.chips.append(chip)
    packets = chip.get_configuration_packets(Packet.CONFIG_READ_PACKET)
    fpackets = [controller.format_UART(chip, p) for p in packets]
    bytestream = b''.join(controller.format_bytestream(fpackets))
    remainder_bytes = controller.parse_input(bytestream)
    expected_remainder_bytes = b''
    assert remainder_bytes == expected_remainder_bytes
    result = chip.reads
    expected = packets
    assert result == expected

def test_controller_parse_input_dropped_data_byte():
    # Test whether the parser can recover from dropped bytes
    controller = Controller(None)
    chip = Chip(2, 4)
    controller.chips.append(chip)
    packets = chip.get_configuration_packets(Packet.CONFIG_READ_PACKET)
    fpackets = [controller.format_UART(chip, p) for p in packets]
    bytestream = b''.join(controller.format_bytestream(fpackets))
    # Drop a byte in the first packet
    bytestream_faulty = bytestream[1:]
    remainder_bytes = controller.parse_input(bytestream_faulty)
    expected_remainder_bytes = b''
    assert remainder_bytes == expected_remainder_bytes
    result = chip.reads
    expected = packets[1:]
    assert result == expected

def test_controller_parse_input_dropped_start_byte():
    controller = Controller(None)
    chip = Chip(2, 4)
    controller.chips.append(chip)
    packets = chip.get_configuration_packets(Packet.CONFIG_READ_PACKET)
    fpackets = [controller.format_UART(chip, p) for p in packets]
    bytestream = b''.join(controller.format_bytestream(fpackets))
    # Drop the first start byte
    bytestream_faulty = bytestream[1:]
    remainder_bytes = controller.parse_input(bytestream_faulty)
    expected_remainder_bytes = b''
    assert remainder_bytes == expected_remainder_bytes
    result = chip.reads
    expected = packets[1:]
    assert result == expected

def test_controller_parse_input_dropped_stop_byte():
    controller = Controller(None)
    chip = Chip(2, 4)
    controller.chips.append(chip)
    packets = chip.get_configuration_packets(Packet.CONFIG_READ_PACKET)
    fpackets = [controller.format_UART(chip, p) for p in packets]
    bytestream = b''.join(controller.format_bytestream(fpackets))
    # Drop the first stop byte
    bytestream_faulty = bytestream[:9] + bytestream[10:]
    remainder_bytes = controller.parse_input(bytestream_faulty)
    expected_remainder_bytes = b''
    assert remainder_bytes == expected_remainder_bytes
    result = chip.reads
    expected = packets[1:]
    assert result == expected

def test_controller_parse_input_dropped_stopstart_bytes():
    controller = Controller(None)
    chip = Chip(2, 4)
    controller.chips.append(chip)
    packets = chip.get_configuration_packets(Packet.CONFIG_READ_PACKET)
    fpackets = [controller.format_UART(chip, p) for p in packets]
    bytestream = b''.join(controller.format_bytestream(fpackets))
    # Drop the first stop byte
    bytestream_faulty = bytestream[:9] + bytestream[11:]
    remainder_bytes = controller.parse_input(bytestream_faulty)
    expected_remainder_bytes = b''
    assert remainder_bytes == expected_remainder_bytes
    result = chip.reads
    expected = packets[2:]
    assert result == expected<|MERGE_RESOLUTION|>--- conflicted
+++ resolved
@@ -7,11 +7,8 @@
 from larpix.larpix import Chip, Packet, Configuration, Controller
 from bitstring import BitArray
 import json
-<<<<<<< HEAD
 import time
-=======
 import os
->>>>>>> cde163ad
 
 class MockSerialPort(object):
     '''
