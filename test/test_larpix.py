--- conflicted
+++ resolved
@@ -5,12 +5,7 @@
 from __future__ import print_function
 import pytest
 from larpix.larpix import (Chip, Packet, Configuration, Controller,
-<<<<<<< HEAD
         PacketCollection, _Smart_List, TimestampPacket, MessagePacket)
-=======
-        PacketCollection, _Smart_List, Key, TimestampPacket)
-
->>>>>>> 26441160
 from larpix.io.fakeio import FakeIO
 from larpix.timestamp import *  # use long = int in py3
 #from bitstring import BitArray
@@ -2002,7 +1997,6 @@
         c.from_dict_registers(register_dict)
         pytest.fail('Should fail: out of bounds')
 
-<<<<<<< HEAD
 def test_ts_packet_to_dict(timestamp_packet):
     packet_dict = {
             'bits': timestamp_packet.bits.to01(),
@@ -2054,7 +2048,7 @@
     p1 = MessagePacket(None,None)
     p1.from_dict(message_packet.export())
     assert message_packet == p1
-=======
+
 def test_key():
     with pytest.raises(ValueError):
         k = Key('0.0.0')
@@ -2087,6 +2081,4 @@
     # test that you can hash a dict with the keys
     d = {}
     d[k] = 'test'
-    assert d[k] == 'test'
-
->>>>>>> 26441160
+    assert d[k] == 'test'