from bitarray import bitarray
import copy

from larpix import Packet_v2
from larpix import bitarrayhelper as bah

packet_types = {
    'data':Packet_v2.DATA_PACKET,
    'test':Packet_v2.TEST_PACKET,
    'write':Packet_v2.CONFIG_WRITE_PACKET,
    'read':Packet_v2.CONFIG_READ_PACKET
    }
shared_fields = ['chip_id','downstream_marker','parity']
data_fields = ['channel_id','timestamp','dataword','trigger_type','local_fifo','shared_fifo']
write_read_fields = ['register_address','register_data']

def test_basic():
    p1 = Packet_v2()
    assert p1.bits == bitarray('0'*64)
    assert p1 == Packet_v2()
    assert p1.bytes() == b'\x00'*8

    p2 = Packet_v2(b'\x01' + b'\x00'*7)
    assert p2 != p1
    assert p2.bits == bitarray('10000000') + bitarray('0'*56)

def test_field_assignment():
    '''
    Tests that you can properly get, set, export, and from_dict each simple data
    attribute

    '''

    p = Packet_v2()

    def test_field(packet, field_name):
        print('testing {}'.format(field_name))
        p = copy.deepcopy(packet)

        assert getattr(p,field_name) == 0
        assert bah.touint(p.bits[getattr(p,field_name+'_bits')], endian=p.endian) == 0

        setattr(p,field_name,1)
        assert getattr(p,field_name) == 1
        assert bah.touint(p.bits[getattr(p,field_name+'_bits')], endian=p.endian) == 1
        assert str(p) # just to make sure there are no errors in printing the string

        p_dict = p.export()
        print(p_dict)
        assert field_name in p_dict
        assert p_dict[field_name] == 1

        p_dict[field_name] = 0
        p2 = Packet_v2(p.bytes())
        setattr(p2, field_name, 0)
        p_dict['bits'] = p2.bits.to01()
        p.from_dict(p_dict)
        assert getattr(p,field_name) == 0
        assert bah.touint(p.bits[getattr(p,field_name+'_bits')], endian=p.endian) == 0


    for type_name, packet_type in packet_types.items():
        print('testing packet type {}'.format(type_name))
        p.packet_type = packet_type
        for field in shared_fields:
            test_field(p, field)
        if type_name == 'data':
            for field in data_fields:
                test_field(p, field)
        elif type_name == 'write':
            for field in write_read_fields:
                test_field(p, field)
        elif type_name == 'read':
            for field in write_read_fields:
                test_field(p, field)

def test_chip_key():
    p = Packet_v2()

    def assert_chip_key(packet, key, group, channel, chip_id):
        assert packet.chip_key == key
        assert packet.io_group == group
        assert packet.io_channel == channel
        assert packet.chip_id == chip_id
        assert bah.touint(p.bits[p.chip_id_bits], endian=p.endian) == chip_id

    # check default values
    assert_chip_key(p,None,None,None,0)

    # check chip key assignment
    p.chip_key = '1-2-3'
    assert_chip_key(p,'1-2-3',1,2,3)

    # check io group assignment
    p.io_group = 4
    assert_chip_key(p,'4-2-3',4,2,3)

    # check io channel assignment
    p.io_channel = 5
    assert_chip_key(p,'4-5-3',4,5,3)

    # check chip id assignment
    p.chip_id = 6
    assert_chip_key(p,'4-5-6',4,5,6)

def test_fifo_diagnostics():
    p = Packet_v2()

    # no fifo diagnositics => local/shared fifo events do nothing
    assert p.fifo_diagnostics_enabled == False
    p.local_fifo_events = 1
    p.shared_fifo_events = 2
    p_dict = p.export()
    assert 'local_fifo_events' not in p_dict.keys()
    assert 'shared_fifo_events' not in p_dict.keys()
    assert p.local_fifo_events == None
    assert p.shared_fifo_events == None
    assert p.timestamp == 0

    # fifo diagnostics => local/shared fifo modify corresponding bits
    p.fifo_diagnostics_enabled = True
    p.local_fifo_events = 1
    p.shared_fifo_events = 2
    p_dict = p.export()
    assert p_dict['local_fifo_events'] == 1
    assert p_dict['shared_fifo_events'] == 2
    assert p.local_fifo_events == 1
    assert p.shared_fifo_events == 2
    assert p.timestamp == 0

    # no fifo diagnostics => local/shared fifo events do nothing again
    p.fifo_diagnostics_enabled = False
<<<<<<< HEAD
    print(p.bits)
    print(p.bits[16:47])
    assert p.timestamp == 18
    p.local_fifo_events = 7
    p.shared_fifo_events = 8
    assert p.timestamp == 18
=======
    assert p.timestamp == 268566528
    p.local_fifo_events = 7
    p.shared_fifo_events = 8
    assert p.timestamp == 268566528
>>>>>>> d500a4b6
    assert p.local_fifo_events == None
    assert p.shared_fifo_events == None

def test_parity():
    p = Packet_v2()
    assert p.parity == 0
    assert p.compute_parity() == 1
    assert not p.has_valid_parity()

    p.assign_parity()
    assert p.has_valid_parity()
    assert p.parity == 1

    p.bits[0] = 1
    assert p.parity == 1
    assert p.compute_parity() == 0
    assert not p.has_valid_parity()

    p.assign_parity()
    assert p.has_valid_parity()
    assert p.parity == 0<|MERGE_RESOLUTION|>--- conflicted
+++ resolved
@@ -130,19 +130,10 @@
 
     # no fifo diagnostics => local/shared fifo events do nothing again
     p.fifo_diagnostics_enabled = False
-<<<<<<< HEAD
-    print(p.bits)
-    print(p.bits[16:47])
-    assert p.timestamp == 18
-    p.local_fifo_events = 7
-    p.shared_fifo_events = 8
-    assert p.timestamp == 18
-=======
     assert p.timestamp == 268566528
     p.local_fifo_events = 7
     p.shared_fifo_events = 8
     assert p.timestamp == 268566528
->>>>>>> d500a4b6
     assert p.local_fifo_events == None
     assert p.shared_fifo_events == None
 
