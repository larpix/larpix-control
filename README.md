--- conflicted
+++ resolved
@@ -390,17 +390,11 @@
 ```
 This should give you a quiet state with no data packets. Occasionally, there can
 be a few packets left in one of the system buffers (LArPix, FPGA, DAQ server). A
-<<<<<<< HEAD
-second run command should return without any new packets. If you are still receiving
-data, you can check that the hardware chip configuration match the software chip
-configurations with
-=======
-second run command should return without any new packets. 
+second run command should return without any new packets.
 
 ### Check configurations
 If you are still receiving data, you can check that the hardware chip configuration
 match the software chip configurations with
->>>>>>> b5d85027
 ```python
 >>> controller.verify_configuration()
 (True, {})
@@ -419,21 +413,13 @@
 If your configurations match, and you still receive data then you are likely seeing
 some pickup on the sensor from the environment -- *good luck!*
 
-<<<<<<< HEAD
- To enable a single channel
-=======
 ### Enable a single channel
->>>>>>> b5d85027
 ```python
 >>> controller.disable() # mask off all channel
 >>> controller.enable('0-3', [0]) # enable channel 0 of chip 0-3
 ```
 
-<<<<<<< HEAD
-To set the global threshold of a chip
-=======
 ### Set the global threshold of a chip
->>>>>>> b5d85027
 ```python
 >>> controller.chips['0-3'].config.global_threshold = 40
 >>> controller.write_configuration('0-3')
@@ -441,11 +427,7 @@
 (True, {})
 ```
 
-<<<<<<< HEAD
-To inject a pulse into a specific channel
-=======
 ### Inject a pulse into a specific channel
->>>>>>> b5d85027
 ```python
 >>> controller.enable_testpulse('0-3', [0]) # connect chip 0-3, channel 0 to the test pulse circuit and initialize the internal DAC to 255
 >>> controller.issue_testpulse('0-3', 10) # inject a pulse of size 10DAC by stepping down the DAC
@@ -459,21 +441,6 @@
 >>> controller.issue_testpulse('0-3', 50, min_dac=200) # the min_dac keyword sets the lower bound for the DAC (useful to avoid non-linearities at around 70-80DAC)
 <PacketCollection with XX packets, read_id XX, "configuration write">
 >>> controller.issue_testpulse('0-3', 50, min_dac=200)
-<<<<<<< HEAD
----------------------------------------------------------------------------
-ValueError                                Traceback (most recent call last)
-<ipython-input-16-ff048bbdd36a> in <module>
-----> 1 controller.issue_testpulse('0-3', 50, min_dac=200)
-
-~/Documents/Research/Luk/larpix/larpix-control/larpix/larpix.py in issue_testpulse(self, chip_key, pulse_dac, min_dac)
-   1485         chip.config.csa_testpulse_dac_amplitude -= pulse_dac
-   1486         if chip.config.csa_testpulse_dac_amplitude < min_dac:
--> 1487             raise ValueError('Minimum DAC exceeded')
-   1488         self.write_configuration(chip_key, [Configuration.csa_testpulse_dac_amplitude_address],
-   1489                                  write_read=0.1)
-
-=======
->>>>>>> b5d85027
 ValueError: Minimum DAC exceeded
 >>> controller.enable_testpulse('0-3', [0], start_dac=255)
 >>> controller.issue_testpulse('0-3', 50, min_dac=200)
@@ -481,11 +448,7 @@
 
 ```
 
-<<<<<<< HEAD
-To enable the analog monitor on a channel
-=======
 ### Enable the analog monitor on a channel
->>>>>>> b5d85027
 ```python
 >>> controller.enable_analog_monitor('0-3', 0) # drive buffer output of channel 0, chip 0-3 out on analog monitor line
 >>> controller.disable_analog_monitor('0-3') # disable the analog monitor on chip 0-3
