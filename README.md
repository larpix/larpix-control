--- conflicted
+++ resolved
@@ -92,27 +92,6 @@
 [ Data | Chip key: None | Chip: 1 | Channel: 5 | Timestamp: 123456 | ADC data: 120 | FIFO Half: False | FIFO Full: False | Parity: 1 (valid: True) ]
 ```
 
-<<<<<<< HEAD
-## Minimal example for setting up a Bern DAQ board to run
-
-Follow the installation instructions above. Then with the DAQ system up and running
-
-```python
->>> import larpix.larpix as larpix
->>> from larpix.io.zmq_io import ZMQ_IO
->>> controller = larpix.Controller()
->>> controller.io = ZMQ_IO('<IP address of daq board>')
->>> controller.load('controller/pcb-<#>_chip_info.json')
->>> controller.io.ping()
->>> for key,chip in controller.chips.items():
-...     chip.config.load('chip/quiet.json')
-...     print(key, chip.config)
-...     controller.write_configuration(key)
->>>
-```
-
-=======
->>>>>>> d0cd906a
 ## Tutorial
 
 This tutorial runs through how to use all of the main functionality of
