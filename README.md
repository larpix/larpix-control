--- conflicted
+++ resolved
@@ -36,17 +36,12 @@
 
 ```python
 >>> import larpix.larpix as larpix
-<<<<<<< HEAD
+>>> from larpix.fakeio import FakeIO
 >>> from larpix.logger.stdout_logger import StdoutLogger
 >>> controller = larpix.Controller()
->>> controller.io = larpix.FakeIO()
+>>> controller.io = FakeIO()
 >>> controller.logger = StdoutLogger(buffer_length=0)
 >>> controller.logger.open()
-=======
->>> from larpix.fakeio import FakeIO
->>> controller = larpix.Controller()
->>> controller.io = FakeIO()
->>>>>>> 8a13df93
 >>> chip1 = larpix.Chip(1, 0)  # (chipID, IO-chain index)
 >>> controller.chips.append(chip1)
 >>> chip1.config.global_threshold = 25
