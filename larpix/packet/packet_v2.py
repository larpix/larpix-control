--- conflicted
+++ resolved
@@ -42,10 +42,7 @@
     # only data packets
     channel_id_bits = slice(10,16)
     timestamp_bits = slice(16,47)
-<<<<<<< HEAD
     first_packet_bits = slice(47,48)
-=======
->>>>>>> d500a4b6
     dataword_bits = slice(48,56)
     trigger_type_bits = slice(56,58)
     local_fifo_bits = slice(58,60)
