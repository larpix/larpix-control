--- conflicted
+++ resolved
@@ -20,7 +20,6 @@
 from . import bitarrayhelper as bah
 from .logger import Logger
 from . import configs
-<<<<<<< HEAD
 from .key import Key
 from .chip import Chip
 from .configuration import Configuration, _Smart_List
@@ -29,2517 +28,3 @@
 
 warnings.filterwarnings('default', category=ImportWarning)
 warnings.warn('larpix.larpix module has been refactored into sub-modules',ImportWarning)
-=======
-
-class Key(object):
-    '''
-    A unique specification for routing data to a particular detector sub-system.
-    At the core, a key is represented by 3-unsigned 1-byte integer fields which
-    refer to an id code within a layer of the LArPix DAQ system heirarchy.
-    Field 0 represents the io group id number, field 1 represents the io
-    channel connecting to a MISO/MOSI pair, and field 2 represents the chip
-    id. The io group is the device controlling a set of MOSI/MISO pairs, the
-    io channel is a single MOSI/MISO pair controlling a collection of LArPix
-    asics, and the chip id uniquely identifies a chip on a single MISO/MISO
-    network.
-
-    Each field should be a 1-byte unsigned integer (0-255) providing a unique
-    lookup value for each component in the system. The id values of 0 and 255
-    are reserved for special functionality.
-
-    A key can be specified by a string of ``'<io group>-<io channel>-<chip id>'``, by io group, io channel, and chip id, or by
-    using other Keys.
-
-    Keys are hashed by their string representation and are equivalent to their
-    string representation so::
-
-        key = Key(1,1,1) # io group, io channel, chip id
-        key == Key('1-1-1') # True
-        key == Key(key) # True
-
-        key == '1-1-1' # True
-
-        d = { key: 'example' }
-        d[key] == 'example' # True
-        d['1-1-1'] == 'example' # True
-
-    Keys are "psuedo-immutable", i.e. you cannot change a Key's io_group,
-    io_channel, or chip_id after it has been created.
-
-    '''
-    key_delimiter = '-'
-    key_format = key_delimiter.join(('{io_group}', '{io_channel}', '{chip_id}'))
-
-    def __init__(self, *args):
-        self._initialized = False
-        if len(args) == 3:
-            self.io_group = args[0]
-            self.io_channel = args[1]
-            self.chip_id = args[2]
-        elif len(args) == 1:
-            if isinstance(args[0], Key):
-                self.io_group = args[0].io_group
-                self.io_channel = args[0].io_channel
-                self.chip_id = args[0].chip_id
-            elif isinstance(args[0], bytes):
-                self.keystring = str(args[0].decode("utf-8"))
-            else:
-                self.keystring = str(args[0])
-        else:
-            raise TypeError('Key() takes 1 or 3 arguments ({} given)'.format(len(args)))
-        self._initialized = True
-
-    def __repr__(self):
-        return 'Key(\'{}\')'.format(self.keystring)
-
-    def __str__(self):
-        return self.keystring
-
-    def __eq__(self, other):
-        if str(self) == str(other):
-            return True
-        return False
-
-    def __ne__(self, other):
-        return not self == other
-
-    def __hash__(self):
-        return hash(str(self))
-
-    @property
-    def keystring(self):
-        '''
-        Key string specifying key io group, io channel, and chip id in the
-        format: ``'<io group>-<io channel>-<chip id>'``
-        '''
-        return Key.key_format.format(
-                io_group = self.io_group,
-                io_channel = self.io_channel,
-                chip_id = self.chip_id
-            )
-
-    @keystring.setter
-    def keystring(self, val):
-        if self._initialized:
-            raise AttributeError('keystring cannot be modified')
-        if not isinstance(val, str):
-            raise TypeError('keystring must be str')
-        parsed_keystring = val.split(Key.key_delimiter)
-        if len(parsed_keystring) != 3:
-            raise ValueError('invalid keystring formatting')
-        self.io_group = int(parsed_keystring[0])
-        self.io_channel = int(parsed_keystring[1])
-        self.chip_id = int(parsed_keystring[2])
-
-    @property
-    def chip_id(self):
-        '''
-        1-byte unsigned integer representing the physical chip id (hardwired for
-        v1 ASICs, assigned dynamically for v2 ASICs)
-        '''
-        return self._chip_id
-
-    @chip_id.setter
-    def chip_id(self, val):
-        if self._initialized:
-            raise AttributeError('chipid cannot be modified')
-        chip_id = int(val)
-        if chip_id > 255 or chip_id < 0:
-            raise ValueError('chip_id must be 1-byte ({} invalid)'.format(chip_id))
-        self._chip_id = chip_id
-
-    @property
-    def io_channel(self):
-        '''
-        1-byte unsigned integer representing the physical io channel. This
-        identifies a single MOSI/MISO pair used to communicate with a single
-        network of up to 254 chips.
-        '''
-        return self._io_channel
-
-    @io_channel.setter
-    def io_channel(self, val):
-        if self._initialized:
-            raise AttributeError('io_channel cannot be modified')
-        io_channel = int(val)
-        if io_channel > 255 or io_channel < 0:
-            raise ValueError('io_channel must be 1-byte ({} invalid)'.format(io_channel))
-        self._io_channel = io_channel
-
-    @property
-    def io_group(self):
-        '''
-        1-byte unsigned integer representing the physical device used to read
-        out up to 254 io channels.
-        '''
-        return self._io_group
-
-    @io_group.setter
-    def io_group(self, val):
-        if self._initialized:
-            raise AttributeError('io_group cannot be modified')
-        io_group = int(val)
-        if io_group > 255 or io_group < 0:
-            raise ValueError('io_group must be 1-byte ({} invalid)'.format(io_group))
-        self._io_group = io_group
-
-    @staticmethod
-    def is_valid_keystring(keystring):
-        '''
-        Check if keystring can be interpreted as a larpix.Key
-
-        :returns: ``True`` if the keystring can be interpreted as a larpix.Key
-        '''
-        if not isinstance(keystring, str):
-            return False
-        try:
-            key = Key(keystring)
-        except ValueError:
-            return False
-        return True
-
-    def to_dict(self):
-        '''
-        Convert Key into a dict
-
-        :returns: ``dict`` with ``'io_group'``, ``'io_channel'``, and ``'chip_id'``
-        '''
-        return_dict = dict(
-                io_group = self.io_group,
-                io_channel = self.io_channel,
-                chip_id = self.chip_id
-            )
-        return return_dict
-
-    @staticmethod
-    def from_dict(d):
-        '''
-        Convert a dict into a Key object, dict must contain ``'io_group'``,
-        ``'io_channel'``, and ``'chip_id'``
-
-        :returns: ``Key``
-        '''
-        req_keys = ('io_group', 'io_channel', 'chip_id')
-        if not all([key in d for key in req_keys]):
-            raise ValueError('dict must specify {}'.format(req_keys))
-        return Key(d['io_group'], d['io_channel'], d['chip_id'])
-
-class Chip(object):
-    '''
-    Represents one LArPix chip and helps with configuration and packet
-    generation.
-
-    '''
-    num_channels = 32
-    def __init__(self, chip_key):
-        '''
-        Create a new Chip object with the given ``chip_key``. See the ``Key``
-        class for the key specification. Key can be specified by a valid keystring
-        or a ``Key`` object.
-
-        '''
-        self.chip_key = Key(chip_key)
-        self.data_to_send = []
-        self.config = Configuration()
-        self.reads = []
-        self.new_reads_index = 0
-
-    def __str__(self):
-        return 'Chip (id: {}, key: {})'.format(self.chip_id, str(self.chip_key))
-
-    def __repr__(self):
-        return 'Chip(chip_key={})'.format(str(self.chip_key))
-
-    @property
-    def chip_id(self):
-        return self.chip_key.chip_id
-
-    @chip_id.setter
-    def chip_id(self, val):
-        self.chip_key.chip_id = val
-
-    def get_configuration_packets(self, packet_type, registers=None):
-        '''
-        Return a list of Packet objects to read or write (depending on
-        ``packet_type``) the specified configuration registers (or all
-        registers by default).
-
-        '''
-        if registers is None:
-            registers = range(Configuration.num_registers)
-        conf = self.config
-        packets = []
-        packet_register_data = conf.all_data()
-        for i, data in enumerate(packet_register_data):
-            if i not in registers:
-                continue
-            packet = Packet()
-            packet.packet_type = packet_type
-            packet.chipid = self.chip_id
-            packet.chip_key = self.chip_key
-            packet.register_address = i
-            if packet_type == Packet.CONFIG_WRITE_PACKET:
-                packet.register_data = data
-            else:
-                packet.register_data = 0
-            packet.assign_parity()
-            packets.append(packet)
-        return packets
-
-    def sync_configuration(self, index=-1):
-        '''
-        Adjust self.config to match whatever config read packets are in
-        self.reads[index].
-
-        Defaults to the most recently read PacketCollection. Later
-        packets in the list will overwrite earlier packets. The
-        ``index`` parameter could be a slice.
-
-        '''
-        updates = {}
-        if isinstance(index, slice):
-            for collection in self.reads[index]:
-                for packet in collection:
-                    if packet.packet_type == Packet.CONFIG_READ_PACKET:
-                        updates[packet.register_address] = packet.register_data
-        else:
-            for packet in self.reads[index]:
-                if packet.packet_type == Packet.CONFIG_READ_PACKET:
-                    updates[packet.register_address] = packet.register_data
-        self.config.from_dict_registers(updates)
-
-    def export_reads(self, only_new_reads=True):
-        '''
-        Return a dict of the packets this Chip has received.
-
-        If ``only_new_reads`` is ``True`` (default), then only the
-        packets since the last time this method was called will be in
-        the dict. Otherwise, all of the packets stored in ``self.reads``
-        will be in the dict.
-
-        '''
-        data = {}
-        data['chip_key'] = self.chip_key
-        data['chip_id'] = self.chip_id
-        if only_new_reads:
-            packets = self.reads[self.new_reads_index:]
-        else:
-            packets = self.reads
-        data['packets'] = list(map(lambda x:x.export(), packets))
-        self.new_reads_index = len(self.reads)
-        return data
-
-class _Smart_List(list):
-    '''
-    A list type which checks its elements to be within given bounds.
-    Used for Configuration attributes where there's a distinct value for
-    each LArPix channel.
-
-    '''
-
-    def __init__(self, values, low, high):
-        if not (type(values) == list or type(values) == _Smart_List):
-            raise ValueError("_Smart_List is not list")
-        if any([value > high or value < low for value in values]):
-            raise ValueError("value out of bounds")
-        list.__init__(self, values)
-        self.low = low
-        self.high = high
-
-    def __setitem__(self, key, value):
-        if isinstance(key, int):
-            if value > self.high or value < self.low:
-                raise ValueError("value out of bounds")
-            list.__setitem__(self, key, value)
-        else:
-            for num in value:
-                if num > self.high or num < self.low:
-                    raise ValueError("value out of bounds")
-            list.__setitem__(self, key, value)
-
-    def __setslice__(self, i, j, value):
-        '''
-        Only used in Python 2, where __setslice__ is deprecated but
-        contaminates the namespace of this subclass.
-
-        '''
-        self.__setitem__(slice(i, j, None), value)
-
-
-class Configuration(object):
-    '''
-    Represents the desired configuration state of a LArPix chip.
-
-    '''
-
-    num_registers = 63
-    pixel_trim_threshold_addresses = list(range(0, 32))
-    global_threshold_address = 32
-    csa_gain_and_bypasses_address = 33
-    csa_bypass_select_addresses = list(range(34, 38))
-    csa_monitor_select_addresses = list(range(38, 42))
-    csa_testpulse_enable_addresses = list(range(42, 46))
-    csa_testpulse_dac_amplitude_address = 46
-    test_mode_xtrig_reset_diag_address = 47
-    sample_cycles_address = 48
-    test_burst_length_addresses = [49, 50]
-    adc_burst_length_address = 51
-    channel_mask_addresses = list(range(52, 56))
-    external_trigger_mask_addresses = list(range(56, 60))
-    reset_cycles_addresses = [60, 61, 62]
-    register_names = ['pixel_trim_thresholds',
-                           'global_threshold',
-                           'csa_gain',
-                           'csa_bypass',
-                           'internal_bypass',
-                           'csa_bypass_select',
-                           'csa_monitor_select',
-                           'csa_testpulse_enable',
-                           'csa_testpulse_dac_amplitude',
-                           'test_mode',
-                           'cross_trigger_mode',
-                           'periodic_reset',
-                           'fifo_diagnostic',
-                           'sample_cycles',
-                           'test_burst_length',
-                           'adc_burst_length',
-                           'channel_mask',
-                           'external_trigger_mask',
-                           'reset_cycles']
-    '''
-    This attribute lists the names of all available configuration
-    registers. Each register name is available as its own attribute for
-    inspecting and setting the value of the corresponding register.
-
-    Certain configuration values are set channel-by-channel. These are
-    represented by a list of values. For example:
-
-        >>> conf.pixel_trim_thresholds[2:5]
-        [16, 16, 16]
-        >>> conf.channel_mask[20] = 1
-        >>> conf.external_trigger_mask = [0] * 32
-
-    Additionally, other configuration values take up more than or less
-    than one complete register. These are still set by referencing the
-    appropriate name. For example, ``cross_trigger_mode`` shares a
-    register with a few other values, and adjusting the value of the
-    ``cross_trigger_mode`` attribute will leave the other values
-    unchanged.
-
-    '''
-
-    TEST_OFF = 0x0
-    TEST_UART = 0x1
-    TEST_FIFO = 0x2
-    def __init__(self):
-        # Actual setup
-        self.load('chip/default.json')
-
-        # Annoying things we have to do because the configuration
-        # register follows complex semantics:
-        # The following dicts/lists specify how to translate a register
-        # address into a sensible update to the Configuration object.
-        # Simple registers are just the value stored in the register.
-        self._simple_registers = {
-                32: 'global_threshold',
-                46: 'csa_testpulse_dac_amplitude',
-                48: 'sample_cycles',
-                51: 'adc_burst_length',
-                }
-        # These registers need the attribute extracted from the register
-        # data.
-        self._complex_modify_data = {
-                33: [('csa_gain', lambda data:data % 2),
-                     ('csa_bypass', lambda data:(data//2) % 2),
-                     ('internal_bypass', lambda data:(data//8) % 2)],
-                47: [('test_mode', lambda data:data % 4),
-                     ('cross_trigger_mode', lambda data:(data//4) % 2),
-                     ('periodic_reset', lambda data:(data//8) % 2),
-                     ('fifo_diagnostic', lambda data:(data//16) % 2)]
-                }
-        # These registers combine the register data with the existing
-        # attribute value to get the new attribute value.
-        self._complex_modify_attr = {
-                49: ('test_burst_length', lambda val,data:(val//256)*256+data),
-                50: ('test_burst_length', lambda val,data:(val%256)+data*256),
-                60: ('reset_cycles', lambda val,data:(val//256)*256+data),
-                61: ('reset_cycles',
-                    lambda val,data:(val//0x10000)*0x10000+data*256+val%256),
-                62: ('reset_cycles', lambda val,data:(val%0x10000)+data*0x10000)
-                }
-        # These registers store 32 bits over 4 registers each, and those
-        # 32 bits correspond to entries in a 32-entry list.
-        self._complex_array_spec = [
-                (range(34, 38), 'csa_bypass_select'),
-                (range(38, 42), 'csa_monitor_select'),
-                (range(42, 46), 'csa_testpulse_enable'),
-                (range(52, 56), 'channel_mask'),
-                (range(56, 60), 'external_trigger_mask')]
-        self._complex_array = {}
-        for addresses, label in self._complex_array_spec:
-            for i, address in enumerate(addresses):
-                self._complex_array[address] = (label, i)
-        # These registers each correspond to an entry in an array
-        self._trim_registers = list(range(32))
-
-    def __setattr__(self, name, value):
-        '''
-        Default setattr behavior occurs if name is in ``register_names``, is "private"
-        or is a known attribute
-        Otherwise raises an attribute error
-
-        '''
-        if not (name in self.register_names or name[0] == '_' or hasattr(self, name)):
-            raise AttributeError('%s is not a known register' % name)
-        return super(Configuration, self).__setattr__(name, value)
-
-    def __eq__(self, other):
-        '''
-        Returns true if all fields match
-        '''
-        return all([getattr(self, register_name) == getattr(other, register_name)
-                    for register_name in self.register_names])
-
-    def __str__(self):
-        '''
-        Converts configuration to a nicely formatted json string
-
-        '''
-        d = self.to_dict()
-        l = ['\"{}\": {}'.format(key,value) for key,value in d.items()]
-        return '{\n    ' + ',\n    '.join(l) + '\n}'
-
-    def compare(self, config):
-        '''
-        Returns a dict containing pairs of each differently valued register
-        Pair order is (self, other)
-        '''
-        d = {}
-        for register_name in self.register_names:
-            if getattr(self, register_name) != getattr(config, register_name):
-                d[register_name] = (getattr(self, register_name), getattr(config,
-                                                                          register_name))
-        # Attempt to simplify some of the long values (array values)
-        for (name, (self_value, config_value)) in d.items():
-            if (name in (label for _, label in self._complex_array_spec)
-                    or name == 'pixel_trim_thresholds'):
-                different_values = []
-                for ch, (val, config_val) in enumerate(zip(self_value, config_value)):
-                    if val != config_val:
-                        different_values.append(({'channel': ch, 'value': val},
-                                                 {'channel': ch, 'value': config_val}))
-                if len(different_values) < 5:
-                    d[name] = different_values
-                else:
-                    pass
-        return d
-
-    def get_nondefault_registers(self):
-        '''
-        Return a dict of all registers that are not set to the default
-        configuration (i.e. of the ASIC on power-up). The keys are the
-        register name where there's a difference, and the values are
-        tuples of (current, default) configuration values.
-
-        '''
-        return self.compare(Configuration())
-
-    @property
-    def pixel_trim_thresholds(self):
-        return self._pixel_trim_thresholds
-
-    @pixel_trim_thresholds.setter
-    def pixel_trim_thresholds(self, values):
-        low = 0
-        high = 31
-        if not (type(values) == list or type(values) == _Smart_List):
-            raise ValueError("pixel_trim_threshold is not list")
-        if not len(values) == Chip.num_channels:
-            raise ValueError("pixel_trim_threshold length is not %d" % Chip.num_channels)
-        if not all(type(value) == int for value in values):
-            raise ValueError("pixel_trim_threshold is not int")
-        if any(value > high or value < low for value in values):
-            raise ValueError("pixel_trim_threshold out of bounds")
-
-        self._pixel_trim_thresholds = _Smart_List(values, low, high)
-
-    @property
-    def global_threshold(self):
-        return self._global_threshold
-
-    @global_threshold.setter
-    def global_threshold(self, value):
-        if not type(value) == int:
-            raise ValueError("global_threshold is not int")
-        if value > 255 or value < 0:
-            raise ValueError("global_threshold out of bounds")
-
-        self._global_threshold = value
-
-    @property
-    def csa_gain(self):
-        return self._csa_gain
-
-    @csa_gain.setter
-    def csa_gain(self, value):
-        if not type(value) == int:
-            raise ValueError("csa_gain is not int")
-        if value > 1 or value < 0:
-            raise ValueError("csa_gain out of bounds")
-
-        self._csa_gain = value
-
-    @property
-    def csa_bypass(self):
-        return self._csa_bypass
-
-    @csa_bypass.setter
-    def csa_bypass(self, value):
-        if not type(value) == int:
-            raise ValueError("csa_bypass is not int")
-        if value > 1 or value < 0:
-            raise ValueError("csa_bypass out of bounds")
-
-        self._csa_bypass = value
-
-    @property
-    def internal_bypass(self):
-        return self._internal_bypass
-
-    @internal_bypass.setter
-    def internal_bypass(self, value):
-        if not type(value) == int:
-            raise ValueError("internal_bypass is not int")
-        if value > 1 or value < 0:
-            raise ValueError("internal_bypass out of bounds")
-
-        self._internal_bypass = value
-
-    @property
-    def csa_bypass_select(self):
-        return self._csa_bypass_select
-
-    @csa_bypass_select.setter
-    def csa_bypass_select(self, values):
-        low = 0
-        high = 1
-        if not (type(values) == list or type(values) == _Smart_List):
-            raise ValueError("csa_bypass_select is not list")
-        if not len(values) == Chip.num_channels:
-            raise ValueError("csa_bypass_select length is not %d" % Chip.num_channels)
-        if not all(type(value) == int for value in values):
-            raise ValueError("csa_bypass_select is not int")
-        if any(value > high or value < low for value in values):
-            raise ValueError("csa_bypass_select out of bounds")
-
-        self._csa_bypass_select = _Smart_List(values, low, high)
-
-    @property
-    def csa_monitor_select(self):
-        return self._csa_monitor_select
-
-    @csa_monitor_select.setter
-    def csa_monitor_select(self, values):
-        low = 0
-        high = 1
-        if not (type(values) == list or type(values) == _Smart_List):
-            raise ValueError("csa_monitor_select is not list")
-        if not len(values) == Chip.num_channels:
-            raise ValueError("csa_monitor_select length is not %d" % Chip.num_channels)
-        if not all(type(value) == int for value in values):
-            raise ValueError("csa_monitor_select is not int")
-        if any(value > high or value < low for value in values):
-            raise ValueError("csa_monitor_select out of bounds")
-
-        self._csa_monitor_select = _Smart_List(values, low, high)
-
-    @property
-    def csa_testpulse_enable(self):
-        return self._csa_testpulse_enable
-
-    @csa_testpulse_enable.setter
-    def csa_testpulse_enable(self, values):
-        if not type(values) == list:
-            raise ValueError("csa_testpulse_enable is not list")
-        if not len(values) == Chip.num_channels:
-            raise ValueError("csa_testpulse_enable length is not %d" % Chip.num_channels)
-        if not all(type(value) == int for value in values):
-            raise ValueError("csa_testpulse_enable is not int")
-        if any(value > 1 or value < 0 for value in values):
-            raise ValueError("csa_testpulse_enable out of bounds")
-
-        self._csa_testpulse_enable = values
-
-    @property
-    def csa_testpulse_dac_amplitude(self):
-        return self._csa_testpulse_dac_amplitude
-
-    @csa_testpulse_dac_amplitude.setter
-    def csa_testpulse_dac_amplitude(self, value):
-        if not type(value) == int:
-            raise ValueError("csa_testpulse_dac_amplitude is not int")
-        if value > 255 or value < 0:
-            raise ValueError("csa_testpulse_dac_amplitude out of bounds")
-
-        self._csa_testpulse_dac_amplitude = value
-
-    @property
-    def test_mode(self):
-        return self._test_mode
-
-    @test_mode.setter
-    def test_mode(self, value):
-        if not type(value) == int:
-            raise ValueError("test_mode is not int")
-        valid_values = [Configuration.TEST_OFF, Configuration.TEST_UART,
-                        Configuration.TEST_FIFO]
-        if not value in valid_values:
-            raise ValueError("test_mode is not valid")
-
-        self._test_mode = value
-
-    @property
-    def cross_trigger_mode(self):
-        return self._cross_trigger_mode
-
-    @cross_trigger_mode.setter
-    def cross_trigger_mode(self, value):
-        if not type(value) == int:
-            raise ValueError("cross_trigger_mode is not int")
-        if value > 1 or value < 0:
-            raise ValueError("cross_trigger_mode out of bounds")
-
-        self._cross_trigger_mode = value
-
-    @property
-    def periodic_reset(self):
-        return self._periodic_reset
-
-    @periodic_reset.setter
-    def periodic_reset(self, value):
-        if not type(value) == int:
-            raise ValueError("periodic_reset is not int")
-        if value > 1 or value < 0:
-            raise ValueError("periodic_reset out of bounds")
-
-        self._periodic_reset = value
-
-    @property
-    def fifo_diagnostic(self):
-        return self._fifo_diagnostic
-
-    @fifo_diagnostic.setter
-    def fifo_diagnostic(self, value):
-        if not type(value) == int:
-            raise ValueError("fifo_diagnostic is not int")
-        if value > 1 or value < 0:
-            raise ValueError("fifo_diagnostic out of bounds")
-
-        self._fifo_diagnostic = value
-
-    @property
-    def sample_cycles(self):
-        return self._sample_cycles
-
-    @sample_cycles.setter
-    def sample_cycles(self, value):
-        if not type(value) == int:
-            raise ValueError("sample_cycles is not int")
-        if value > 255 or value < 0:
-            raise ValueError("sample_cycles out of bounds")
-
-        self._sample_cycles = value
-
-    @property
-    def test_burst_length(self):
-        return self._test_burst_length
-
-    @test_burst_length.setter
-    def test_burst_length(self, value):
-        if not type(value) == int:
-            raise ValueError("test_burst_length is not int")
-        if value > 65535 or value < 0:
-            raise ValueError("test_burst_length out of bounds")
-
-        self._test_burst_length = value
-
-    @property
-    def adc_burst_length(self):
-        return self._adc_burst_length
-
-    @adc_burst_length.setter
-    def adc_burst_length(self, value):
-        if not type(value) == int:
-            raise ValueError("adc_burst_length is not int")
-        if value > 255 or value < 0:
-            raise ValueError("adc_burst_length out of bounds")
-
-        self._adc_burst_length = value
-
-    @property
-    def channel_mask(self):
-        return self._channel_mask
-
-    @channel_mask.setter
-    def channel_mask(self, values):
-        if not type(values) == list:
-            raise ValueError("channel_mask is not list")
-        if not len(values) == Chip.num_channels:
-            raise ValueError("channel_mask length is not %d" % Chip.num_channels)
-        if not all(type(value) == int for value in values):
-            raise ValueError("channel_mask is not int")
-        if any(value > 1 or value < 0 for value in values):
-            raise ValueError("channel_mask out of bounds")
-
-        self._channel_mask = values
-
-    @property
-    def external_trigger_mask(self):
-        return self._external_trigger_mask
-
-    @external_trigger_mask.setter
-    def external_trigger_mask(self, values):
-        if not type(values) == list:
-            raise ValueError("external_trigger_mask is not list")
-        if not len(values) == Chip.num_channels:
-            raise ValueError("external_trigger_mask length is not %d" % Chip.num_channels)
-        if not all(type(value) == int for value in values):
-            raise ValueError("external_trigger_mask is not int")
-        if any(value > 1 or value < 0 for value in values):
-            raise ValueError("external_trigger_mask out of bounds")
-
-        self._external_trigger_mask = values
-
-    @property
-    def reset_cycles(self):
-        return self._reset_cycles
-
-    @reset_cycles.setter
-    def reset_cycles(self, value):
-        if not type(value) == int:
-            raise ValueError("reset_cycles is not int")
-        if value > 16777215 or value < 0:
-            raise ValueError("reset_cycles out of bounds")
-
-        self._reset_cycles = value
-
-    def enable_channels(self, list_of_channels=None):
-        '''
-        Shortcut for changing the channel mask for the given
-        channels to "enable" (i.e. 0).
-
-        '''
-        if list_of_channels is None:
-            list_of_channels = range(Chip.num_channels)
-        for channel in list_of_channels:
-            self.channel_mask[channel] = 0
-
-    def disable_channels(self, list_of_channels=None):
-        '''
-        Shortcut for changing the channel mask for the given channels
-        to "disable" (i.e. 1).
-
-        '''
-        if list_of_channels is None:
-            list_of_channels = range(Chip.num_channels)
-        for channel in list_of_channels:
-            self.channel_mask[channel] = 1
-
-    def enable_external_trigger(self, list_of_channels=None):
-        '''
-        Shortcut for enabling the external trigger functionality for the
-        given channels. (I.e. disabling the mask.)
-
-        '''
-        if list_of_channels is None:
-            list_of_channels = range(Chip.num_channels)
-        for channel in list_of_channels:
-            self.external_trigger_mask[channel] = 0
-
-    def disable_external_trigger(self, list_of_channels=None):
-        '''
-        Shortcut for disabling the external trigger functionality for
-        the given channels. (I.e. enabling the mask.)
-
-        '''
-        if list_of_channels is None:
-            list_of_channels = range(Chip.num_channels)
-        for channel in list_of_channels:
-            self.external_trigger_mask[channel] = 1
-
-    def enable_testpulse(self, list_of_channels=None):
-        '''
-        Shortcut for enabling the test pulser for the given channels.
-
-        '''
-        if list_of_channels is None:
-            list_of_channels = range(Chip.num_channels)
-        for channel in list_of_channels:
-            self.csa_testpulse_enable[channel] = 0
-
-    def disable_testpulse(self, list_of_channels=None):
-        '''
-        Shortcut for disabling the test pulser for the given channels.
-
-        '''
-        if list_of_channels is None:
-            list_of_channels = range(Chip.num_channels)
-        for channel in list_of_channels:
-            self.csa_testpulse_enable[channel] = 1
-
-    def enable_analog_monitor(self, channel):
-        '''
-        Shortcut for enabling the analog monitor on the given channel.
-
-        '''
-        self.csa_monitor_select[channel] = 1
-
-    def disable_analog_monitor(self):
-        '''
-        Shortcut for disabling the analog monitor (on all channels).
-
-        '''
-        self.csa_monitor_select = [0] * Chip.num_channels
-
-    def all_data(self):
-        bits = []
-        num_channels = Chip.num_channels
-        for channel in range(num_channels):
-            bits.append(self.trim_threshold_data(channel))
-        bits.append(self.global_threshold_data())
-        bits.append(self.csa_gain_and_bypasses_data())
-        for chunk in range(4):
-            bits.append(self.csa_bypass_select_data(chunk))
-        for chunk in range(4):
-            bits.append(self.csa_monitor_select_data(chunk))
-        for chunk in range(4):
-            bits.append(self.csa_testpulse_enable_data(chunk))
-        bits.append(self.csa_testpulse_dac_amplitude_data())
-        bits.append(self.test_mode_xtrig_reset_diag_data())
-        bits.append(self.sample_cycles_data())
-        bits.append(self.test_burst_length_data(0))
-        bits.append(self.test_burst_length_data(1))
-        bits.append(self.adc_burst_length_data())
-        for chunk in range(4):
-            bits.append(self.channel_mask_data(chunk))
-        for chunk in range(4):
-            bits.append(self.external_trigger_mask_data(chunk))
-        bits.append(self.reset_cycles_data(0))
-        bits.append(self.reset_cycles_data(1))
-        bits.append(self.reset_cycles_data(2))
-        return bits
-
-    def trim_threshold_data(self, channel):
-        return bah.fromuint(self.pixel_trim_thresholds[channel], 8)
-
-    def global_threshold_data(self):
-        return bah.fromuint(self.global_threshold, 8)
-
-    def csa_gain_and_bypasses_data(self):
-        return bitarray('0000') + [self.internal_bypass, 0,
-                self.csa_bypass, self.csa_gain]
-
-    def csa_bypass_select_data(self, chunk):
-        if chunk == 0:
-            return bitarray(self.csa_bypass_select[7::-1])
-        else:
-            high_bit = (chunk + 1) * 8 - 1
-            low_bit = chunk * 8 - 1
-            return bitarray(self.csa_bypass_select[high_bit:low_bit:-1])
-
-    def csa_monitor_select_data(self, chunk):
-        if chunk == 0:
-            return bitarray(self.csa_monitor_select[7::-1])
-        else:
-            high_bit = (chunk + 1) * 8 - 1
-            low_bit = chunk * 8 - 1
-            return bitarray(self.csa_monitor_select[high_bit:low_bit:-1])
-
-    def csa_testpulse_enable_data(self, chunk):
-        if chunk == 0:
-            return bitarray(self.csa_testpulse_enable[7::-1])
-        else:
-            high_bit = (chunk + 1) * 8 - 1
-            low_bit = chunk * 8 - 1
-            return bitarray(self.csa_testpulse_enable[high_bit:low_bit:-1])
-
-    def csa_testpulse_dac_amplitude_data(self):
-        return bah.fromuint(self.csa_testpulse_dac_amplitude, 8)
-
-    def test_mode_xtrig_reset_diag_data(self):
-        toReturn = bitarray([0, 0, 0, self.fifo_diagnostic,
-            self.periodic_reset,
-            self.cross_trigger_mode])
-        toReturn.extend(bah.fromuint(self.test_mode, 2))
-        return toReturn
-
-    def sample_cycles_data(self):
-        return bah.fromuint(self.sample_cycles, 8)
-
-    def test_burst_length_data(self, chunk):
-        bits = bah.fromuint(self.test_burst_length, 16)
-        if chunk == 0:
-            return bits[8:]
-        elif chunk == 1:
-            return bits[:8]
-
-    def adc_burst_length_data(self):
-        return bah.fromuint(self.adc_burst_length, 8)
-
-    def channel_mask_data(self, chunk):
-        if chunk == 0:
-            return bitarray(self.channel_mask[7::-1])
-        else:
-            high_bit = (chunk + 1) * 8 - 1
-            low_bit = chunk * 8 - 1
-            return bitarray(self.channel_mask[high_bit:low_bit:-1])
-
-    def external_trigger_mask_data(self, chunk):
-        if chunk == 0:
-            return bitarray(self.external_trigger_mask[7::-1])
-        else:
-            high_bit = (chunk + 1) * 8 - 1
-            low_bit = chunk * 8 - 1
-            return bitarray(self.external_trigger_mask[high_bit:low_bit:-1])
-
-    def reset_cycles_data(self, chunk):
-        bits = bah.fromuint(self.reset_cycles, 24)
-        if chunk == 0:
-            return bits[16:]
-        elif chunk == 1:
-            return bits[8:16]
-        elif chunk == 2:
-            return bits[:8]
-
-    def to_dict(self):
-        '''
-        Export the configuration register names and values into a dict.
-
-        '''
-        d = {}
-        for register_name in self.register_names:
-            d[register_name] = getattr(self, register_name)
-        return d
-
-    def from_dict(self, d):
-        '''
-        Use a dict of ``{register_name, value}`` to update the current
-        configuration. Not all registers must be in the dict - only
-        those present will be updated.
-
-        '''
-        for register_name in self.register_names:
-            if register_name in d:
-                setattr(self, register_name, d[register_name])
-
-    def from_dict_registers(self, d):
-        '''
-        Load in the configuration specified by a dict of (register,
-        value) pairs.
-
-        '''
-        def bits_to_array(data):
-            bits = bah.fromuint(data, 8)
-            return [int(bit) for bit in bits][::-1]
-
-        for address, value in d.items():
-            if address in self._simple_registers:
-                setattr(self, self._simple_registers[address], value)
-            elif address in self._complex_modify_data:
-                attributes = self._complex_modify_data[address]
-                for name, extract in attributes:
-                    setattr(self, name, extract(value))
-            elif address in self._complex_modify_attr:
-                name, combine = self._complex_modify_attr[address]
-                current_value = getattr(self, name)
-                setattr(self, name, combine(current_value, value))
-            elif address in self._complex_array:
-                name, index = self._complex_array[address]
-                affected = slice(index*8, (index+1)*8)
-                attr_list = getattr(self, name)
-                attr_list[affected] = bits_to_array(value)
-            elif address in self._trim_registers:
-                self.pixel_trim_thresholds[address] = value
-        return  #phew
-
-    def write(self, filename, force=False, append=False):
-        '''
-        Save the configuration to a JSON file.
-
-        '''
-        if os.path.isfile(filename):
-            if not force:
-                raise IOError(errno.EEXIST,
-                              'File %s exists. Use force=True to overwrite'
-                              % filename)
-
-        with open(filename, 'w+') as outfile:
-            outfile.write(str(self))
-        return 0
-
-    def load(self, filename):
-        '''
-        Load a JSON file and use the contents to update the current
-        configuration.
-
-        '''
-        data = configs.load(filename)
-        self.from_dict(data)
-
-class Controller(object):
-    '''
-    Controls a collection of LArPix Chip objects.
-
-    Reading data:
-
-    The specific interface for reading data is selected by specifying
-    the ``io`` attribute. These objects all have
-    similar behavior for reading in new data. On initialization, the
-    object will discard any LArPix packets sent from ASICs. To begin
-    saving incoming packets, call ``start_listening()``.
-    Data will then build up in some form of internal register or queue.
-    The queue can be emptied with a call to ``read()``,
-    which empties the queue and returns a list of Packet objects that
-    were in the queue. The ``io`` object will still be listening for
-    new packets during and after this process. If the queue/register
-    fills up, data may be discarded/lost. To stop saving incoming
-    packets and retrieve any packets still in the queue, call
-    ``stop_listening()``. While the Controller is listening,
-    packets can be sent using the appropriate methods without
-    interrupting the incoming data stream.
-
-    Properties and attributes:
-
-    - ``chips``: the ``Chip`` objects that the controller controls
-    - ``all_chips``: all possible ``Chip`` objects (considering there are
-      a finite number of chip IDs), initialized on object construction
-    - ``reads``: list of all the PacketCollections that have been sent
-      back to this controller. PacketCollections are created by
-      ``run``, ``write_configuration``, ``read_configuration``,
-      ``multi_write_configuration``, ``multi_read_configuration``, and
-      ``store_packets``.
-    - ``use_all_chips``: if ``True``, look up chip objects in
-      ``self.all_chips``, else look up in ``self.chips`` (default:
-      ``False``)
-
-    '''
-    def __init__(self):
-        self.chips = OrderedDict()
-        self.all_chips = self._init_chips()
-        self._use_all_chips = False
-        self.reads = []
-        self.nreads = 0
-        self.io = None
-        self.logger = None
-
-    @property
-    def use_all_chips(self):
-        return self._use_all_chips
-
-    @use_all_chips.setter
-    def use_all_chips(self, value):
-        warnings.warn('all_chips access is no longer supported, bad things may happen',
-            FutureWarning)
-        self._use_all_chips = value
-
-    def _init_chips(self, nchips = 256, iochain = 1):
-        '''
-        Return all possible chips.
-
-        '''
-        return_dict = {}
-        for i in range(nchips):
-            key = '1-{}-{}'.format(iochain, i)
-            return_dict[key] = Chip(chip_key=key)
-        return return_dict
-
-    def get_chip(self, chip_key):
-        '''
-        Retrieve the Chip object that this Controller associates with
-        the given ``chip_key``.
-
-        '''
-        if self.use_all_chips:
-            chip_dict = self.all_chips
-        else:
-            chip_dict = self.chips
-        try:
-            return chip_dict[chip_key]
-        except KeyError:
-            raise ValueError('Could not find chip using key <{}> '.format(chip_key))
-        # raise ValueError('Could not find chip (%d, %d) (using all_chips'
-        #         '? %s)' % (chip_id, io_chain, self.use_all_chips))
-
-    def add_chip(self, chip_key):
-        '''
-        Add a specified chip to the Controller chips.
-
-        param: chip_key: chip key to specify unique chip
-
-        :returns: ``Chip`` that was added
-
-        '''
-        if chip_key in self.chips:
-            raise KeyError('chip with key {} already exists!'.format(chip_key))
-        self.chips[Key(chip_key)] = Chip(chip_key=chip_key)
-        return self.chips[chip_key]
-
-    def load(self, filename):
-        '''
-        Loads the specified file that describes the chip ids and IO network
-
-        :param filename: File path to configuration file
-
-        '''
-        return self.load_controller(filename)
-
-    def load_controller(self, filename):
-        '''
-        Loads the specified file using the basic key, chip format
-        The key, chip file format is:
-        ``
-        {
-            "name": "<system name>",
-            "chip_list": [<chip keystring>,...]
-        }
-        ``
-        The chip key is the Controller access key that gets communicated to/from
-        the io object when sending and receiving packets.
-
-        :param filename: File path to configuration file
-
-        '''
-        system_info = configs.load(filename)
-        chips = {}
-        for chip_keystring in system_info['chip_list']:
-            chip_key = Key(str(chip_keystring))
-            chips[chip_key] = Chip(chip_key=chip_key)
-        self.chips = chips
-        return system_info['name']
-
-    def load_daisy_chain(self, filename, io_group=1):
-        '''
-        Loads the specified file in a basic daisy chain format
-        Daisy chain file format is:
-        ``
-        {
-                "name": "<board name>",
-                "chip_list": [[<chip id>,<daisy chain>],...]
-        }
-        ``
-        Position in daisy chain is specified by position in `chip_set` list
-        returns board name of the loaded chipset configuration
-
-        :param filename: File path to configuration file
-        :param io_group: IO group to use for chip keys
-
-        '''
-        board_info = configs.load(filename)
-        chips = {}
-        for chip_info in board_info['chip_list']:
-            chip_id = chip_info[0]
-            io_chain = chip_info[1]
-            key = Key.from_dict(io_group=1, io_channel=io_chain, chip_id=chip_id)
-            chips[key] = Chip(chip_key=key)
-        self.chips = chips
-        return board_info['name']
-
-    def send(self, packets):
-        '''
-        Send the specified packets to the LArPix ASICs.
-
-        '''
-        timestamp = time.time()
-        if self.io:
-            self.io.send(packets)
-        else:
-            warnings.warn('no IO object exists, no packets sent', RuntimeWarning)
-        if self.logger:
-            self.logger.record(packets, direction=self.logger.WRITE)
-
-    def start_listening(self):
-        '''
-        Listen for packets to arrive.
-
-        '''
-        if self.io:
-            self.io.start_listening()
-        else:
-            warnings.warn('no IO object exists, you have done nothing', RuntimeWarning)
-
-    def stop_listening(self):
-        '''
-        Stop listening for new packets to arrive.
-
-        '''
-        if self.io:
-            return self.io.stop_listening()
-        else:
-            warnings.warn('no IO object exists, you have done nothing', RuntimeWarning)
-
-    def read(self):
-        '''
-        Read any packets that have arrived and return (packets,
-        bytestream) where bytestream is the bytes that were received.
-
-        The returned list will contain packets that arrived since the
-        last call to ``read`` or ``start_listening``, whichever was most
-        recent.
-
-        '''
-        timestamp = time.time()
-        packets = []
-        bytestream = b''
-        if self.io:
-            packets, bytestream = self.io.empty_queue()
-        else:
-            warnings.warn('no IO object exists, no packets will be received', RuntimeWarning)
-        if self.logger:
-            self.logger.record(packets, direction=self.logger.READ)
-        return packets, bytestream
-
-    def write_configuration(self, chip_key, registers=None, write_read=0,
-            message=None):
-        '''
-        Send the configurations stored in chip.config to the LArPix
-        ASIC.
-
-        By default, sends all registers. If registers is an int, then
-        only that register is sent. If registers is an iterable, then
-        all of the registers in the iterable are sent.
-
-        If write_read == 0 (default), the configurations will be sent
-        and the current listening state will not be affected. If the
-        controller is currently listening, then the listening state
-        will not change and the value of write_read will be ignored. If
-        write_read > 0 and the controller is not currently listening,
-        then the controller will listen for ``write_read`` seconds
-        beginning immediately before the packets are sent out, read the
-        io queue, and save the packets into the ``reads`` data member.
-        Note that the controller will only read the queue once, so if a
-        lot of data is expected, you should handle the reads manually
-        and set write_read to 0 (default).
-
-        '''
-        if registers is None:
-            registers = list(range(Configuration.num_registers))
-        elif isinstance(registers, int):
-            registers = [registers]
-        else:
-            pass
-        if message is None:
-            message = 'configuration write'
-        else:
-            message = 'configuration write: ' + message
-        chip = self.get_chip(chip_key)
-        packets = chip.get_configuration_packets(
-                Packet.CONFIG_WRITE_PACKET, registers)
-        already_listening = False
-        if self.io:
-            already_listening = self.io.is_listening
-        mess_with_listening = write_read != 0 and not already_listening
-        if mess_with_listening:
-            self.start_listening()
-            stop_time = time.time() + write_read
-        self.send(packets)
-        if mess_with_listening:
-            sleep_time = stop_time - time.time()
-            if sleep_time > 0:
-                time.sleep(sleep_time)
-            packets, bytestream = self.read()
-            self.stop_listening()
-            self.store_packets(packets, bytestream, message)
-
-    def read_configuration(self, chip_key, registers=None, timeout=1,
-            message=None):
-        '''
-        Send "configuration read" requests to the LArPix ASIC.
-
-        By default, request all registers. If registers is an int, then
-        only that register is reqeusted. If registers is an iterable,
-        then all of the registers in the iterable are requested.
-
-        If the controller is currently listening, then the requests
-        will be sent and no change to the listening state will occur.
-        (The value of ``timeout`` will be ignored.) If the controller
-        is not currently listening, then the controller will listen
-        for ``timeout`` seconds beginning immediately before the first
-        packet is sent out, and will save any received packets in the
-        ``reads`` data member.
-
-        '''
-        if registers is None:
-            registers = list(range(Configuration.num_registers))
-        elif isinstance(registers, int):
-            registers = [registers]
-        else:
-            pass
-        if message is None:
-            message = 'configuration read'
-        else:
-            message = 'configuration read: ' + message
-        chip = self.get_chip(chip_key)
-        packets = chip.get_configuration_packets(
-                Packet.CONFIG_READ_PACKET, registers)
-        already_listening = False
-        if self.io:
-            already_listening = self.io.is_listening
-        if not already_listening:
-            self.start_listening()
-            stop_time = time.time() + timeout
-        self.send(packets)
-        if not already_listening:
-            sleep_time = stop_time - time.time()
-            if sleep_time > 0:
-                time.sleep(sleep_time)
-            packets, bytestream = self.read()
-            self.stop_listening()
-            self.store_packets(packets, bytestream, message)
-
-    def multi_write_configuration(self, chip_reg_pairs, write_read=0,
-            message=None):
-        '''
-        Send multiple write configuration commands at once.
-
-        ``chip_reg_pairs`` should be a list/iterable whose elements are
-        an valid arguments to ``Controller.write_configuration``,
-        excluding the ``write_read`` argument. Just like in the single
-        ``Controller.write_configuration``, setting ``write_read > 0`` will
-        have the controller read data during and after it writes, for
-        however many seconds are specified.
-
-        Examples:
-
-        These first 2 are equivalent and write the full configurations
-
-        >>> controller.multi_write_configuration([chip_key1, chip_key2, ...])
-        >>> controller.multi_write_configuration([(chip_key1, None), chip_key2, ...])
-
-        These 2 write the specified registers for the specified chips
-        in the specified order
-
-        >>> controller.multi_write_configuration([(chip_key1, 1), (chip_key2, 2), ...])
-        >>> controller.multi_write_configuration([(chip_key1, range(10)), chip_key2, ...])
-
-        '''
-        if message is None:
-            message = 'multi configuration write'
-        else:
-            message = 'multi configuration write: ' + message
-        packets = []
-        for chip_reg_pair in chip_reg_pairs:
-            if not isinstance(chip_reg_pair, tuple):
-                chip_reg_pair = (chip_reg_pair, None)
-            chip_key, registers = chip_reg_pair
-            if registers is None:
-                registers = list(range(Configuration.num_registers))
-            elif isinstance(registers, int):
-                registers = [registers]
-            else:
-                pass
-            chip = self.get_chip(chip_key)
-            one_chip_packets = chip.get_configuration_packets(
-                    Packet.CONFIG_WRITE_PACKET, registers)
-            packets.extend(one_chip_packets)
-        already_listening = False
-        if self.io:
-            already_listening = self.io.is_listening
-        mess_with_listening = write_read != 0 and not already_listening
-        if mess_with_listening:
-            self.start_listening()
-            stop_time = time.time() + write_read
-        self.send(packets)
-        if mess_with_listening:
-            sleep_time = stop_time - time.time()
-            if sleep_time > 0:
-                time.sleep(sleep_time)
-            #time.sleep(stop_time - time.time())
-            packets, bytestream = self.read()
-            self.stop_listening()
-            self.store_packets(packets, bytestream, message)
-
-    def multi_read_configuration(self, chip_reg_pairs, timeout=1,
-            message=None):
-        '''
-        Send multiple read configuration commands at once.
-
-        ``chip_reg_pairs`` should be a list/iterable whose elements are
-        chip keys (to read entire configuration) or (chip_key, registers)
-        tuples to read only the specified register(s). Registers could
-        be ``None`` (i.e. all), an ``int`` for that register only, or an
-        iterable of ints.
-
-        Examples:
-
-        These first 2 are equivalent and read the full configurations
-
-        >>> controller.multi_read_configuration([chip_key1, chip_key2, ...])
-        >>> controller.multi_read_configuration([(chip_key1, None), chip_key2, ...])
-
-        These 2 read the specified registers for the specified chips
-        in the specified order
-
-        >>> controller.multi_read_configuration([(chip_key1, 1), (chip_key2, 2), ...])
-        >>> controller.multi_read_configuration([(chip_key1, range(10)), chip_key2, ...])
-
-        '''
-        if message is None:
-            message = 'multi configuration read'
-        else:
-            message = 'multi configuration read: ' + message
-        packets = []
-        for chip_reg_pair in chip_reg_pairs:
-            if not isinstance(chip_reg_pair, tuple):
-                chip_reg_pair = (chip_reg_pair, None)
-            chip_key, registers = chip_reg_pair
-            if registers is None:
-                registers = list(range(Configuration.num_registers))
-            elif isinstance(registers, int):
-                registers = [registers]
-            else:
-                pass
-            chip = self.get_chip(chip_key)
-            one_chip_packets = chip.get_configuration_packets(
-                    Packet.CONFIG_READ_PACKET, registers)
-            packets += one_chip_packets
-        already_listening = False
-        if self.io:
-            already_listening = self.io.is_listening
-        if not already_listening:
-            self.start_listening()
-            stop_time = time.time() + timeout
-        self.send(packets)
-        if not already_listening:
-            sleep_time = stop_time - time.time()
-            if sleep_time > 0:
-                time.sleep(sleep_time)
-            #time.sleep(stop_time - time.time())
-            packets, bytestream = self.read()
-            self.stop_listening()
-            self.store_packets(packets, bytestream, message)
-
-    def run(self, timelimit, message):
-        '''
-        Read data from the LArPix ASICs for the given ``timelimit`` and
-        associate the received Packets with the given ``message``.
-
-        '''
-        sleeptime = 0.1
-        self.start_listening()
-        start_time = time.time()
-        packets = []
-        bytestreams = []
-        while time.time() - start_time < timelimit:
-            time.sleep(sleeptime)
-            read_packets, read_bytestream = self.read()
-            packets.extend(read_packets)
-            bytestreams.append(read_bytestream)
-        self.stop_listening()
-        data = b''.join(bytestreams)
-        self.store_packets(packets, data, message)
-
-    def verify_configuration(self, chip_keys=None, timeout=0.1):
-        '''
-        Read chip configuration from specified chip(s) and return ``True`` if the
-        read chip configuration matches the current configuration stored in chip instance.
-        ``chip_keys`` can be a single chip key, a list of chip keys, or ``None``. If
-        ``chip_keys`` is ``None`` all chips will be verified.
-
-        Also returns a dict containing the values of registers that are different
-        (read register, stored register)
-        '''
-        return_value = True
-        different_fields = {}
-        if chip_keys is None:
-            return self.verify_configuration(chip_keys=list(self.chips.keys()))
-        elif isinstance(chip_keys, list):
-            for chip_key in chip_keys:
-                match, chip_fields = self.verify_configuration(chip_keys=chip_key)
-                if not match:
-                    different_fields[chip_key] = chip_fields
-                    return_value = False
-        else:
-            chip_key = chip_keys
-            chip = self.get_chip(chip_key)
-            self.read_configuration(chip_key, timeout=timeout)
-            configuration_data = {}
-            for packet in self.reads[-1]:
-                if (packet.packet_type == Packet.CONFIG_READ_PACKET and
-                    packet.chip_key == chip_key):
-                    configuration_data[packet.register_address] = packet.register_data
-            expected_data = {}
-            for register_address, bits in enumerate(chip.config.all_data()):
-                expected_data[register_address] = int(bits.to01(),2)
-            if not configuration_data == expected_data:
-                return_value = False
-                for register_address in expected_data:
-                    if register_address in configuration_data.keys():
-                        if not configuration_data[register_address] == expected_data[register_address]:
-                            different_fields[register_address] = (expected_data[register_address], configuration_data[register_address])
-                    else:
-                        different_fields[register_address] = (expected_data[register_address], None)
-        return (return_value, different_fields)
-
-    def read_channel_pedestal(self, chip_key, channel, run_time=0.1):
-        '''
-        Set channel threshold to 0 and report back on the recieved adcs from channel
-        Returns mean, rms, and packet collection
-        '''
-        warnings.warn('read_channel_pedestal is not supported, bad things may '
-            'happen!', DeprecationWarning)
-
-        chip = self.get_chip(chip_key)
-        # Store previous state
-        prev_channel_mask = chip.config.channel_mask
-        prev_global_threshold = chip.config.global_threshold
-        prev_pixel_trim_thresholds = chip.config.pixel_trim_thresholds
-        # Set new configuration
-        self.disable(chip_key=chip_key)
-        self.enable(chip_key=chip_key, channel_list=[channel])
-        chip.config.global_threshold = 0
-        chip.config.pixel_trim_thresholds = [31]*32
-        chip.config.pixel_trim_thresholds[channel] = 0
-        self.write_configuration(chip_key, Configuration.channel_mask_addresses +
-                                 Configuration.pixel_trim_threshold_addresses +
-                                 [Configuration.global_threshold_address])
-        self.run(0.1,'clear buffer')
-        # Collect data
-        self.run(run_time,'read_channel_pedestal_c{}_ch{}'.format(chip_key, channel))
-        self.disable(chip_key=chip_key)
-        adcs = self.reads[-1].extract('adc_counts', chip_key=chip_key, channel=channel)
-        mean = 0
-        rms = 0
-        if len(adcs) > 0:
-            mean = float(sum(adcs)) / len(adcs)
-            rms = math.sqrt(float(sum([adc**2 for adc in adcs]))/len(adcs) - mean**2)
-        else:
-            print('No packets received from chip {}, channel {}'.format(chip_key, channel))
-        # Restore previous state
-        chip.config.channel_mask = prev_channel_mask
-        chip.config.global_threshold = prev_global_threshold
-        chip.config.pixel_trim_thresholds = prev_pixel_trim_thresholds
-        self.write_configuration(chip_key, Configuration.channel_mask_addresses +
-                                 Configuration.pixel_trim_threshold_addresses +
-                                 [Configuration.global_threshold_address])
-        self.run(2,'clear buffer')
-        return (adcs, mean, rms)
-
-    def enable_analog_monitor(self, chip_key, channel):
-        '''
-        Enable the analog monitor on a single channel on the specified chip.
-        Note: If monitoring a different chip, call disable_analog_monitor first to ensure
-        that the monitor to that chip is disconnected.
-        '''
-        chip = self.get_chip(chip_key)
-        chip.config.disable_analog_monitor()
-        chip.config.enable_analog_monitor(channel)
-        self.write_configuration(chip_key, Configuration.csa_monitor_select_addresses)
-        return
-
-    def disable_analog_monitor(self, chip_key=None, channel=None):
-        '''
-        Disable the analog monitor for a specified chip and channel, if none are specified
-        disable the analog monitor for all chips in self.chips and all channels
-        '''
-        if chip_key is None:
-            for chip in self.chips:
-                self.disable_analog_monitor(chip_key=chip_key, channel=channel)
-        elif channel is None:
-            for channel in range(32):
-                self.disable_analog_monitor(chip_key=chip_key, channel=channel)
-        else:
-            chip = self.get_chip(chip_key)
-            chip.config.disable_analog_monitor()
-            self.write_configuration(chip_key, Configuration.csa_monitor_select_addresses)
-        return
-
-    def enable_testpulse(self, chip_key, channel_list, start_dac=255):
-        '''
-        Prepare chip for pulsing - enable testpulser and set a starting dac value for
-        specified chip/channel
-        '''
-        chip = self.get_chip(chip_key)
-        chip.config.disable_testpulse()
-        chip.config.enable_testpulse(channel_list)
-        chip.config.csa_testpulse_dac_amplitude = start_dac
-        self.write_configuration(chip_key, Configuration.csa_testpulse_enable_addresses +
-                                 [Configuration.csa_testpulse_dac_amplitude_address])
-        return
-
-    def issue_testpulse(self, chip_key, pulse_dac, min_dac=0):
-        '''
-        Reduce the testpulser dac by pulse_dac and write_read to chip for 0.1s
-        '''
-        chip = self.get_chip(chip_key)
-        chip.config.csa_testpulse_dac_amplitude -= pulse_dac
-        if chip.config.csa_testpulse_dac_amplitude < min_dac:
-            raise ValueError('Minimum DAC exceeded')
-        self.write_configuration(chip_key, [Configuration.csa_testpulse_dac_amplitude_address],
-                                 write_read=0.1)
-        return self.reads[-1]
-
-    def disable_testpulse(self, chip_key=None, channel_list=range(32)):
-        '''
-        Disable testpulser for specified chip/channels. If none specified, disable for
-        all chips/channels
-        '''
-        if chip_key is None:
-            for chip_key in self.chips.keys():
-                self.disable_testpulse(chip_key=chip_key, channel_list=channel_list)
-        else:
-            chip = self.get_chip(chip_key)
-            chip.config.disable_testpulse(channel_list)
-            self.write_configuration(chip_key, Configuration.csa_testpulse_enable_addresses)
-        return
-
-    def disable(self, chip_key=None, channel_list=range(32)):
-        '''
-        Update channel mask to disable specified chips/channels. If none specified,
-        disable all chips/channels
-        '''
-        if chip_key is None:
-            for chip_key in self.chips.keys():
-                self.disable(chip_key=chip_key, channel_list=channel_list)
-        else:
-            chip = self.get_chip(chip_key)
-            chip.config.disable_channels(channel_list)
-            self.write_configuration(chip_key, Configuration.channel_mask_addresses)
-
-    def enable(self, chip_key=None, channel_list=range(32)):
-        '''
-        Update channel mask to enable specified chips/channels. If none specified,
-        enable all chips/channels
-        '''
-        if chip_key is None:
-            for chip_key in self.chips.keys():
-                self.enable(chip_key=chip_key, channel_list=channel_list)
-        else:
-            chip = self.get_chip(chip_key)
-            chip.config.enable_channels(channel_list)
-            self.write_configuration(chip_key, Configuration.channel_mask_addresses)
-
-    def store_packets(self, packets, data, message):
-        '''
-        Store the packets in ``self`` and in ``self.chips``
-
-        '''
-        new_packets = PacketCollection(packets, data, message)
-        new_packets.read_id = self.nreads
-        self.nreads += 1
-        self.reads.append(new_packets)
-        #self.sort_packets(new_packets)
-
-    def sort_packets(self, collection):
-        '''
-        Sort the packets in ``collection`` into each chip in
-        ``self.all_chips`` (if ``self.use_all_chips``) or ``self.chips``
-        (otherwise).
-
-        '''
-        by_chip_key = collection.by_chip_key()
-        for chip_key in by_chip_key.keys():
-            if chip_key in self.chips.keys():
-                chip = self.get_chip(chip_key)
-                chip.reads.append(by_chip_key[chip_key])
-            elif not self._test_mode:
-                print('Warning chip key {} not in chips.'.format(chip_key))
-
-    def save_output(self, filename, message):
-        '''Save the data read by each chip to the specified file.'''
-        data = {}
-        data['reads'] = [collection.to_dict() for collection in self.reads]
-        data['chips'] = [repr(chip) for chip in self.chips.values()]
-        data['message'] = message
-        with open(filename, 'w') as outfile:
-            json.dump(data, outfile, indent=4,
-                    separators=(',',':'), sort_keys=True)
-
-class TimestampPacket(object):
-    '''
-    A packet-like object which just contains an integer timestamp.
-
-    This class implements many methods used by Packet, so it functions
-    smoothly in lists of packets and in PacketCollection.
-
-    If neither ``timestamp`` nor ``code`` is provided then this
-    TimestampPacket will have a timestamp of ``None`` until it is
-    manually set.
-
-    :param timestamp: optional, integer timestamp of this packet
-    :param code: optional, encoded timestamp as a 7-byte unsigned int
-        obtainable from calling the ``bytes`` method.
-
-    '''
-    size = 56
-    chip_key = None
-    def __init__(self, timestamp=None, code=None):
-        self.packet_type = 4
-        if code:
-            self.timestamp = struct.unpack('<Q', code + b'\x00')[0]
-        else:
-            self.timestamp = timestamp
-
-    def __str__(self):
-        return '[ Timestamp: %d ]' % self.timestamp
-
-    def __repr__(self):
-        return 'TimestampPacket(%d)' % self.timestamp
-
-    def __eq__(self, other):
-        return self.timestamp == other.timestamp
-
-    def __ne__(self, other):
-        return not (self == other)
-
-    def export(self):
-        return {
-                'type_str': 'timestamp',
-                'type': self.packet_type,
-                'timestamp': self.timestamp,
-                'bits': self.bits.to01(),
-                }
-
-    def from_dict(self, d):
-        ''' Inverse of export - modify packet based on dict '''
-        if 'type' in d and d['type'] != self.packet_type:
-            raise ValueError('invalid packet type for TimestampPacket')
-        for key, value in d.items():
-            if key == 'type':
-                self.packet_type = value
-            elif key == 'type_str':
-                continue
-            elif key == 'bits':
-                self.bits = bitarray(value)
-            else:
-                setattr(self, key, value)
-
-    @property
-    def bits(self):
-        return bah.fromuint(self.timestamp, self.size)
-
-    @bits.setter
-    def bits(self, value):
-        self.timestamp = bah.touint(value)
-
-    def bytes(self):
-        return struct.pack('Q', self.timestamp)[:7]  # length-7
-
-class MessagePacket(object):
-    '''
-    A packet-like object which contains a string message and timestamp.
-
-    :param message: a string message of length less than 64
-    :param timestamp: the timestamp of the message
-
-    '''
-    size=72
-    chip_key = None
-    def __init__(self, message, timestamp):
-        self.packet_type = 5
-        self.message = message
-        self.timestamp = timestamp
-
-    def __str__(self):
-        return '[ Message: %s | Timestamp: %d ]' % (self.message,
-                self.timestamp)
-
-    def __repr__(self):
-        return 'MessagePacket(%s, %d)' % (repr(self.message),
-                self.timestamp)
-
-    def __eq__(self, other):
-        return (self.message == other.message
-                and self.timestamp == other.timestamp)
-
-    def __ne__(self, other):
-        return not (self == other)
-
-    def export(self):
-        return {
-                'type_str': 'message',
-                'type': self.packet_type,
-                'message': self.message,
-                'timestamp': self.timestamp,
-                'bits': self.bits.to01(),
-                }
-
-    def from_dict(self, d):
-        ''' Inverse of export - modify packet based on dict '''
-        if 'type' in d and d['type'] != self.packet_type:
-            raise ValueError('invalid packet type for MessagePacket')
-        for key, value in d.items():
-            if key == 'type':
-                self.packet_type = value
-            elif key == 'type_str':
-                continue
-            elif key == 'bits':
-                self.bits = bitarray(value)
-            else:
-                setattr(self, key, value)
-
-    @property
-    def bits(self):
-        b = bitarray()
-        b.frombytes(self.bytes())
-        return b
-
-    @bits.setter
-    def bits(self, value):
-        value_bytes = value.tobytes()
-        message_bytes = value_bytes[:64]
-        timestamp_bytes = value_bytes[64:]
-        self.message = message_bytes[:message_bytes.find(b'\x00')].decode()
-        self.timestamp = struct.unpack('Q', timestamp_bytes)[0]
-
-    def bytes(self):
-        return (self.message.ljust(64, '\x00').encode()
-                + struct.pack('Q', self.timestamp))
-
-
-class Packet(object):
-    '''
-    A single 54-bit LArPix UART data packet.
-
-    LArPix Packet objects have attributes for inspecting and modifying
-    the contents of the packet.
-
-    Internally, packets are represented as an array of bits, and the
-    different attributes use Python "properties" to seamlessly convert
-    between the bits representation and a more intuitive integer
-    representation. The bits representation can be inspected with the
-    ``bits`` attribute.
-
-    Packet objects do not restrict you from adjusting an attribute for an
-    inappropriate packet type. For example, you can create a data packet and
-    then set ``packet.register_address = 5``. This will adjust the packet
-    bits corresponding to a configuration packet's "register\_address"
-    region, which is probably not what you want for your data packet.
-
-    Packets have a parity bit which enforces odd parity, i.e. the sum of
-    all the individual bits in a packet must be an odd number. The parity
-    bit can be accessed as above using the ``parity_bit_value`` attribute.
-    The correct parity bit can be computed using ``compute_parity()``,
-    and the validity of a packet's parity can be checked using
-    ``has_valid_parity()``. When constructing a new packet, the correct
-    parity bit can be assigned using ``assign_parity()``.
-
-    Individual packets can be printed to show a human-readable
-    interpretation of the packet contents. The printed version adjusts its
-    output based on the packet type, so a data packet will show the data
-    word, timestamp, etc., while a configuration packet will show the register
-    address and register data.
-
-    '''
-    size = 54
-    num_bytes = 7
-    # These ranges are reversed from the bit addresses given in the
-    # LArPix datasheet because BitArray indexing is big-endian but we
-    # transmit data little-endian-ly. E.g.:
-    # >>> x = BitArray('0b00')
-    # >>> x[0:] = bin(2)  # ('0b10')
-    # >>> x[0]  # returns True (1)
-    # Another way to think of it is BitArray indexing reads the
-    # bitstream from 0:N but all the LArPix datasheet indexing goes from
-    # N:0.
-    packet_type_bits = slice(52, 54)
-    chipid_bits = slice(44, 52)
-    parity_bit = 0
-    parity_calc_bits = slice(1, 54)
-    channel_id_bits = slice(37, 44)
-    timestamp_bits = slice(13, 37)
-    dataword_bits = slice(3, 13)
-    fifo_half_bit = 2
-    fifo_full_bit = 1
-    register_address_bits = slice(36, 44)
-    register_data_bits = slice(28, 36)
-    config_unused_bits = slice(1, 28)
-    test_counter_bits_11_0 = slice(1, 13)
-    test_counter_bits_15_12 = slice(40, 44)
-
-    DATA_PACKET = bitarray('00')
-    TEST_PACKET = bitarray('01')
-    CONFIG_WRITE_PACKET = bitarray('10')
-    CONFIG_READ_PACKET = bitarray('11')
-    _bit_padding = bitarray('00')
-
-    def __init__(self, bytestream=None):
-        if bytestream is None:
-            self.bits = bitarray(Packet.size)
-            self.bits.setall(False)
-            return
-        elif len(bytestream) == Packet.num_bytes:
-            # Parse the bytestream. Remember that bytestream[0] goes at
-            # the 'end' of the BitArray
-            reversed_bytestream = bytestream[::-1]
-            self.bits = bitarray()
-            self.bits.frombytes(reversed_bytestream)
-            # Get rid of the padding (now at the beginning of the
-            # bitstream because of the reverse order)
-            self.bits = self.bits[2:]
-        else:
-            raise ValueError('Invalid number of bytes: %s' %
-                    len(bytestream))
-
-    def __eq__(self, other):
-        return self.bits == other.bits
-
-    def __ne__(self, other):
-        return not (self == other)
-
-    def __str__(self):
-        string = '[ '
-        string += 'Chip key: {} | '.format(self.chip_key)
-        if hasattr(self, 'direction'):
-            string += {Logger.WRITE: 'Out', Logger.READ: 'In'}[self.direction]
-            string += ' | '
-        ptype = self.packet_type
-        if ptype == Packet.TEST_PACKET:
-            string += 'Test | '
-            string += 'Counter: %d | ' % self.test_counter
-        elif ptype == Packet.DATA_PACKET:
-            string += 'Data | '
-            string += 'Channel: %d | ' % self.channel_id
-            string += 'Timestamp: %d | ' % self.timestamp
-            string += 'ADC data: %d | ' % self.dataword
-            string += 'FIFO Half: %s | ' % bool(self.fifo_half_flag)
-            string += 'FIFO Full: %s | ' % bool(self.fifo_full_flag)
-        elif (ptype == Packet.CONFIG_READ_PACKET or ptype ==
-                Packet.CONFIG_WRITE_PACKET):
-            if ptype == Packet.CONFIG_READ_PACKET:
-                string += 'Config read | '
-            else:
-                string += 'Config write | '
-            string += 'Register: %d | ' % self.register_address
-            string += 'Value: % d | ' % self.register_data
-        first_splitter = string.find('|')
-        string = (string[:first_splitter] + '| Chip: %d ' % self.chipid +
-                string[first_splitter:])
-        string += ('Parity: %d (valid: %s) ]' %
-                (self.parity_bit_value, self.has_valid_parity()))
-        return string
-
-    def __repr__(self):
-        return 'Packet(' + str(self.bytes()) + ')'
-
-    def bytes(self):
-        '''
-        Construct the bytes that make up the packet.
-
-        Byte 0 is the first byte that would be sent out and contains the
-        first 8 bits of the packet (i.e. packet type and part of the
-        chip ID).
-
-        *Note*: The internal bits representation of the packet has a
-        different endian-ness compared to the output of this method.
-
-        '''
-        # Here's the only other place we have to deal with the
-        # endianness issue by reversing the order
-        padded_output = self._bit_padding + self.bits
-        bytes_output = padded_output.tobytes()
-        return bytes_output[::-1]
-
-    def export(self):
-        '''Return a dict representation of this Packet.'''
-        type_map = {
-                self.TEST_PACKET.to01(): 'test',
-                self.DATA_PACKET.to01(): 'data',
-                self.CONFIG_WRITE_PACKET.to01(): 'config write',
-                self.CONFIG_READ_PACKET.to01(): 'config read'
-                }
-        d = {}
-        d['chip_key'] = str(self.chip_key) if self.chip_key else None
-        d['bits'] = self.bits.to01()
-        d['type_str'] = type_map[self.packet_type.to01()]
-        d['type'] = bah.touint(self.packet_type)
-        d['chipid'] = self.chipid
-        d['parity'] = self.parity_bit_value
-        d['valid_parity'] = self.has_valid_parity()
-        ptype = self.packet_type
-        if ptype == Packet.TEST_PACKET:
-            d['counter'] = self.test_counter
-        elif ptype == Packet.DATA_PACKET:
-            d['channel'] = self.channel_id
-            d['timestamp'] = self.timestamp
-            d['adc_counts'] = self.dataword
-            d['fifo_half'] = bool(self.fifo_half_flag)
-            d['fifo_full'] = bool(self.fifo_full_flag)
-        elif (ptype == Packet.CONFIG_READ_PACKET or ptype ==
-                Packet.CONFIG_WRITE_PACKET):
-            d['register'] = self.register_address
-            d['value'] = self.register_data
-        return d
-
-    def from_dict(self, d):
-        ''' Inverse of export - modify packet based on dict '''
-        if 'type' in d and d['type'] not in [bah.touint(packet_type) for packet_type in \
-            (Packet.DATA_PACKET, Packet.TEST_PACKET, Packet.CONFIG_WRITE_PACKET, Packet.CONFIG_READ_PACKET)]:
-            raise ValueError('invalid packet type for Packet')
-        for key, value in d.items():
-            if key in ('type_str', 'valid_parity'):
-                continue
-            elif key == 'bits':
-                self.bits = bitarray(value)
-            elif key == 'type':
-                self.packet_type = value
-            elif key == 'register':
-                self.register_address = value
-            elif key == 'value':
-                self.register_data = value
-            elif key == 'adc_counts':
-                self.dataword = value
-            elif key == 'parity':
-                self.parity_bit_value = value
-            elif key == 'counter':
-                self.test_counter = value
-            elif key == 'channel':
-                self.channel_id = value
-            elif key == 'fifo_half':
-                self.fifo_half_flag = value
-            elif key == 'fifo_full':
-                self.fifo_full_flag = value
-            else:
-                setattr(self, key, value)
-
-    @property
-    def chip_key(self):
-        if hasattr(self, '_chip_key'):
-            return self._chip_key
-        if self.io_group is None or self.io_channel is None:
-            return None
-        self._chip_key = Key(self.io_group, self.io_channel, self.chipid)
-        return self._chip_key
-
-    @chip_key.setter
-    def chip_key(self, value):
-        # remove cached key
-        if hasattr(self, '_chip_key'):
-            del self._chip_key
-        if value is None:
-            self.io_channel = None
-            self.io_group = None
-            return
-        if isinstance(value, Key):
-            self.io_group = value.io_group
-            self.io_channel = value.io_channel
-            self.chipid = value.chip_id
-            return
-        # try again by casting as a Key
-        self.chip_key = Key(value)
-
-    @property
-    def io_group(self):
-        if hasattr(self, '_io_channel'):
-            return self._io_group
-        return None
-
-    @io_group.setter
-    def io_group(self, value):
-        if hasattr(self, '_chip_key'):
-            # remove cached key
-            del self._chip_key
-        if value is None:
-            if hasattr(self, '_io_group'):
-                del self._io_group
-            return
-        # no value validation!
-        self._io_group = value
-
-    @property
-    def io_channel(self):
-        if hasattr(self, '_io_channel'):
-            return self._io_channel
-        return None
-
-    @io_channel.setter
-    def io_channel(self, value):
-        if hasattr(self, '_chip_key'):
-            # remove cached key
-            del self._chip_key
-        if value is None:
-            if hasattr(self, '_io_channel'):
-                del self._io_channel
-            return
-        # no value validation!
-        self._io_channel = value
-
-    @property
-    def packet_type(self):
-        return self.bits[Packet.packet_type_bits]
-
-    @packet_type.setter
-    def packet_type(self, value):
-        self.bits[Packet.packet_type_bits] = bah.fromuint(value,
-                Packet.packet_type_bits)
-
-    @property
-    def chipid(self):
-        return bah.touint(self.bits[Packet.chipid_bits])
-
-    @chipid.setter
-    def chipid(self, value):
-        if hasattr(self, '_chip_key'):
-            # remove cached key
-            del self._chip_key
-        self.bits[Packet.chipid_bits] = bah.fromuint(value,
-                Packet.chipid_bits)
-
-    @property
-    def parity_bit_value(self):
-        return int(self.bits[Packet.parity_bit])
-
-    @parity_bit_value.setter
-    def parity_bit_value(self, value):
-        self.bits[Packet.parity_bit] = bool(value)
-
-    def compute_parity(self):
-        return 1 - (self.bits[Packet.parity_calc_bits].count(True) % 2)
-
-    def assign_parity(self):
-        self.parity_bit_value = self.compute_parity()
-
-    def has_valid_parity(self):
-        return self.parity_bit_value == self.compute_parity()
-
-    @property
-    def channel_id(self):
-        return bah.touint(self.bits[Packet.channel_id_bits])
-
-    @channel_id.setter
-    def channel_id(self, value):
-        self.bits[Packet.channel_id_bits] = bah.fromuint(value,
-                Packet.channel_id_bits)
-
-    @property
-    def timestamp(self):
-        return bah.touint(self.bits[Packet.timestamp_bits])
-
-    @timestamp.setter
-    def timestamp(self, value):
-        self.bits[Packet.timestamp_bits] = bah.fromuint(value,
-                Packet.timestamp_bits)
-
-    @property
-    def dataword(self):
-        ostensible_value = bah.touint(self.bits[Packet.dataword_bits])
-        # TODO fix in LArPix v2
-        return ostensible_value - (ostensible_value % 2)
-
-    @dataword.setter
-    def dataword(self, value):
-        self.bits[Packet.dataword_bits] = bah.fromuint(value,
-                Packet.dataword_bits)
-
-    @property
-    def fifo_half_flag(self):
-        return int(self.bits[Packet.fifo_half_bit])
-
-    @fifo_half_flag.setter
-    def fifo_half_flag(self, value):
-        self.bits[Packet.fifo_half_bit] = bool(value)
-
-    @property
-    def fifo_full_flag(self):
-        return int(self.bits[Packet.fifo_full_bit])
-
-    @fifo_full_flag.setter
-    def fifo_full_flag(self, value):
-        self.bits[Packet.fifo_full_bit] = bool(value)
-
-    @property
-    def register_address(self):
-        return bah.touint(self.bits[Packet.register_address_bits])
-
-    @register_address.setter
-    def register_address(self, value):
-        self.bits[Packet.register_address_bits] = bah.fromuint(value,
-                Packet.register_address_bits)
-
-    @property
-    def register_data(self):
-        return bah.touint(self.bits[Packet.register_data_bits])
-
-    @register_data.setter
-    def register_data(self, value):
-        self.bits[Packet.register_data_bits] = bah.fromuint(value,
-                Packet.register_data_bits)
-
-    @property
-    def test_counter(self):
-        return bah.touint(self.bits[Packet.test_counter_bits_15_12] +
-                self.bits[Packet.test_counter_bits_11_0])
-
-    @test_counter.setter
-    def test_counter(self, value):
-        allbits = bah.fromuint(value, 16)
-        self.bits[Packet.test_counter_bits_15_12] = (
-            bah.fromuint(allbits[:4], Packet.test_counter_bits_15_12))
-        self.bits[Packet.test_counter_bits_11_0] = (
-            bah.fromuint(allbits[4:], Packet.test_counter_bits_11_0))
-
-class PacketCollection(object):
-    '''
-    Represents a group of packets that were sent to or received from
-    LArPix.
-
-    Index into the PacketCollection as if it were a list:
-
-        >>> collection[0]
-        Packet(b'\x07\x00\x00\x00\x00\x00\x00')
-        >>> first_ten = collection[:10]
-        >>> len(first_ten)
-        10
-        >>> type(first_ten)
-        larpix.larpix.PacketCollection
-        >>> first_ten.message
-        'my packets | subset slice(None, 10, None)'
-
-    To view the bits representation, add 'bits' to the index:
-
-        >>> collection[0, 'bits']
-        '00000000 00000000 00000000 00000000 00000000 00000000 000111'
-        >>> bits_format_first_10 = collection[:10, 'bits']
-        >>> type(bits_format_first_10[0])
-        str
-
-
-    '''
-    def __init__(self, packets, bytestream=None, message='',
-            read_id=None, skipped=None):
-        self.packets = packets
-        self.bytestream = bytestream
-        self.skipped = skipped
-        self.message = message
-        self.read_id = read_id
-        self.parent = None
-
-    def __eq__(self, other):
-        '''
-        Return True if the packets, message and bytestream compare equal.
-
-        '''
-        return (self.packets == other.packets and
-                self.message == other.message and
-                self.bytestream == other.bytestream)
-
-    def __repr__(self):
-        return '<%s with %d packets, read_id %d, "%s">' % (self.__class__.__name__,
-                len(self.packets), self.read_id, self.message)
-
-    def __str__(self):
-        if len(self.packets) < 20:
-            return '\n'.join(str(packet) for packet in self.packets)
-        else:
-            beginning = '\n'.join(str(packet) for packet in self.packets[:10])
-            middle = '\n'.join(['   .', '   . omitted %d packets' %
-                (len(self.packets)-20), '   .'])
-            end = '\n'.join(str(packet) for packet in self.packets[-10:])
-            return '\n'.join([beginning, middle, end])
-
-    def __len__(self):
-        return len(self.packets)
-
-    def __getitem__(self, key):
-        '''
-        Get the specified item(s).
-
-        If key is an int, return the packet object at that index in
-        self.packets.
-
-        If key is a slice, return a PacketCollection with the specified
-        packets, and with a message inherited from self.message.
-
-        If key is (slice or int, 'str'), use the behavior as if setting
-        key = key[0].
-
-        If key is (int, 'bits'), return a string representation of the
-        bits of the specified packet, as determined by
-        self._bits_getitem.
-
-        If key is (slice, 'bits'), return a list of string
-        representations of the packets specified by the slice.
-
-        '''
-        if isinstance(key, slice):
-            items = PacketCollection([p for p in self.packets[key]])
-            items.message = '%s | subset %s' % (self.message, key)
-            items.parent = self
-            items.read_id = self.read_id
-            return items
-        elif isinstance(key, tuple):
-            if key[1] == 'bits':
-                return self._bits_getitem(key[0])
-            elif key[1] == 'str':
-                return self[key[0]]
-        else:
-            return self.packets[key]
-
-    def _bits_getitem(self, key):
-        '''
-        Replace each packet with a string of the packet bits grouped 8
-        bits at a time.
-
-        '''
-        if isinstance(key, slice):
-            return [' '.join(p.bits.to01()[i:i+8] for i in
-                range(0, p.size, 8)) for p in self.packets[key]]
-        else:
-            p = self.packets[key]
-            return ' '.join(p.bits.to01()[i:i+8] for i in
-                    range(0, p.size, 8))
-
-    def to_dict(self):
-        '''
-        Export the information in this PacketCollection to a dict.
-
-        '''
-        d = {}
-        d['packets'] = [packet.export() for packet in self.packets]
-        d['id'] = id(self)
-        d['parent'] = 'None' if self.parent is None else id(self.parent)
-        d['message'] = str(self.message)
-        d['read_id'] = 'None' if self.read_id is None else self.read_id
-        d['bytestream'] = ('None' if self.bytestream is None else
-                self.bytestream.decode('raw_unicode_escape'))
-        return d
-
-    def from_dict(self, d):
-        '''
-        Load the information in the dict into this PacketCollection.
-
-        '''
-        self.message = d['message']
-        self.read_id = d['read_id']
-        self.bytestream = d['bytestream'].encode('raw_unicode_escape')
-        self.parent = None
-        self.packets = []
-        for p in d['packets']:
-            bits = p['bits']
-            packet = Packet()
-            packet.bits = bitarray(bits)
-            self.packets.append(packet)
-
-    def extract(self, attr, **selection):
-        '''
-        Extract the given attribute from packets specified by selection
-        and return a list.
-
-        Any key used in Packet.export is a valid attribute or selection:
-
-        - all packets:
-             - chip_key
-             - bits
-             - type_str (data, test, config read, config write)
-             - type (0, 1, 2, 3)
-             - chipid
-             - parity
-             - valid_parity
-        - data packets:
-             - channel
-             - timestamp
-             - adc_counts
-             - fifo_half
-             - fifo_full
-        - test packets:
-             - counter
-        - config packets:
-             - register
-             - value
-
-        Usage:
-
-        >>> # Return a list of adc counts from any data packets
-        >>> adc_data = collection.extract('adc_counts')
-        >>> # Return a list of timestamps from chip 2 data
-        >>> timestamps = collection.extract('timestamp', chipid=2)
-        >>> # Return the most recently read global threshold from chip 5
-        >>> threshold = collection.extract('value', register=32, type='config read', chip=5)[-1]
-
-        .. note:: selecting on ``timestamp`` will also select
-            TimestampPacket values.
-        '''
-        values = []
-        for p in self.packets:
-            try:
-                d = p.export()
-                if all( d[key] == value for key, value in selection.items()):
-                    values.append(d[attr])
-            except KeyError:
-                continue
-        return values
-
-    def origin(self):
-        '''
-        Return the original PacketCollection that this PacketCollection
-        derives from.
-
-        '''
-        child = self
-        parent = self.parent
-        max_generations = 100  # to prevent infinite loops
-        i = 0
-        while parent is not None and i < max_generations:
-            # Move up the family tree one generation
-            child = parent
-            parent = parent.parent
-            i += 1
-        if parent is None:
-            return child
-        else:
-            raise ValueError('Reached limit on generations: %d' %
-                    max_generations)
-
-    def with_chip_key(self, chip_key):
-        '''
-        Return packets with the specified chip key.
-
-        '''
-        return [packet for packet in self.packets \
-            if packet.chip_key == chip_key]
-
-    def by_chip_key(self):
-        '''
-        Return a dict of { chipid: PacketCollection }.
-
-        '''
-        chip_groups = {}
-        for packet in self.packets:
-            # append packet to list if list exists, else append to empty
-            # list as a default
-            key = packet.chip_key
-            chip_groups.setdefault(key, []).append(packet)
-        to_return = {}
-        for chip_key in chip_groups:
-            new_collection = PacketCollection(chip_groups[chip_key])
-            new_collection.message = self.message + ' | chip {}'.format(chip_key)
-            new_collection.read_id = self.read_id
-            new_collection.parent = self
-            to_return[chipid] = new_collection
-        return to_return
-
-    def with_chipid(self, chipid):
-        '''
-        Return packets with the specified chip ID.
-
-        '''
-        return [packet for packet in self.packets if packet.chipid == chipid]
-
-    def by_chipid(self):
-        '''
-        Return a dict of { chipid: PacketCollection }.
-
-        '''
-        chip_groups = {}
-        for packet in self.packets:
-            # append packet to list if list exists, else append to empty
-            # list as a default
-            chip_groups.setdefault(packet.chipid, []).append(packet)
-        to_return = {}
-        for chipid in chip_groups:
-            new_collection = PacketCollection(chip_groups[chipid])
-            new_collection.message = self.message + ' | chip %s' % chipid
-            new_collection.read_id = self.read_id
-            new_collection.parent = self
-            to_return[chipid] = new_collection
-        return to_return
->>>>>>> 62e4735a
