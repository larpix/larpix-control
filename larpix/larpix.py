--- conflicted
+++ resolved
@@ -742,12 +742,8 @@
             self.port = SerialPort.guess_port()
         self.baudrate = 1000000
         self.timeout = 1
-<<<<<<< HEAD
         self.max_write = 256
-=======
-        self.max_write = 8192
         self._test_mode = False
->>>>>>> fe551f9c
         self._serial = SerialPort(port=self.port,
                                   baudrate=self.baudrate,
                                   timeout=self.timeout)
