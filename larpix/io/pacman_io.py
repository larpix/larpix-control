import itertools
import zmq
import bidict
from collections import defaultdict

from larpix.io import IO
from larpix.configs import load
import larpix.format.pacman_msg_format as pacman_msg_format

class PACMAN_IO(IO):
    '''
    The PACMAN_IO object interfaces with a network of PACMAN
    boards each running a pacman-cmdserver and pacman-dataserver.

    This object handles the ZMQ messaging protocol to send and receive
    formatted messages to/from the PACMAN boards. If you want more
    info on how messages are formatted, see `larpix.format.pacman_msg_format`.

    '''
    max_msg_length = 2**16-1
    cmdserver_port = '5555'
    dataserver_port = '5556'
    _valid_config_classes = ['PACMAN_IO']

    def __init__(self, config_filepath=None, hwm=20000, relaxed=False):
        super(PACMAN_IO, self).__init__()
        self.load(config_filepath)

        self.context = zmq.Context()
        self.senders = bidict.bidict()
        self.receivers = bidict.bidict()
        for address in self._io_group_table.inv:
            self.senders[address] = self.context.socket(zmq.REQ)
            self.receivers[address] = self.context.socket(zmq.SUB)
        self.hwm = hwm
        for receiver in self.receivers.values():
            receiver.set_hwm(self.hwm)
        for sender in self.senders.values():
            if relaxed:
                sender.setsockopt(zmq.REQ_RELAXED,True)
        for address in self._io_group_table.inv:
            send_address = 'tcp://' + address + ':' + self.cmdserver_port
            receive_address = 'tcp://' + address + ':' + self.dataserver_port
            self.senders[address].connect(send_address)
            self.receivers[address].connect(receive_address)
        self._sender_replies = defaultdict(list)
        self.poller = zmq.Poller()
        for receiver in self.receivers.values():
            self.poller.register(receiver, zmq.POLLIN)

    def send(self, packets, group_by_io_group=True, interleave_by_io_channel=True):
        '''
        Sends a request message to PACMAN boards to send designated
        packets.

        By default, groups all packets destined for same PACMAN board
        into a single message, otherwise sends each packet in new
        message (slow if many packets).

        By default, packets will be interleaved across io channels,
        e.g <ch0>, <ch1>, <ch0>, <ch1>, <ch0>, <ch0>, ... This allows
        the PACMAN board to transmit the data in a parallel fashion
        (~8x speed up when sending data to multiple channels).

        '''
        msg_packets = list()
        # group packets into messages destined for a single io group (otherwise 1pkt = 1msg)
        if group_by_io_group:
            grouped_packets = self._group_by_attr(packets, 'io_group')
            for io_group, packets in grouped_packets.items():
                msg_packets.append(packets)
        else:
            msg_packets = packets

        # interleave across io group channels
        if interleave_by_io_channel and group_by_io_group:
            interleaved_msg_packets = list()
            for packets in msg_packets:
                interleaved_msg_packets.append(self._interleave_by_attr(packets, 'io_channel'))
            msg_packets = interleaved_msg_packets

        # convert packets to messages
        resp_addresses = list()
        for packets in msg_packets:
            io_group = packets[0].io_group
            for i in range(0, len(packets), self.max_msg_length):
                msg = pacman_msg_format.format(packets, msg_type='REQ')
                address = self._io_group_table[io_group]
                self.senders[address].send(msg)
                self._sender_replies[address].append(self.senders[address].recv())

    def start_listening(self):
        '''
        Start keeping msgs from data server

        '''
        if self.is_listening:
            raise RuntimeError('Already listening')
        super(PACMAN_IO, self).start_listening()
        for receiver in self.receivers.values():
            receiver.setsockopt(zmq.SUBSCRIBE, b'')

    def stop_listening(self):
        '''
        Stop keeping msgs from data server

        '''
        if not self.is_listening:
            raise RuntimeError('Already not listening')
        super(PACMAN_IO, self).stop_listening()
        for receiver in self.receivers.values():
            receiver.setsockopt(zmq.UNSUBSCRIBE, b'')

    @staticmethod
    def _group_by_attr(packets, attr):
        '''
        Groups packets by the specified attribute
        returns a dict of attr_value: [<packets w/ attr=attr_value>]

        '''
        groupings = defaultdict(list)
        for packet in packets:
            groupings[getattr(packet,attr)].append(packet)
        return groupings

    @staticmethod
    def _interleave_by_attr(packets, attr):
        '''
        Interleaves packets by the specified attribute, e.g. by io channel::

            in_packets = [<ch 1>, <ch 1>, ..., <ch 2>, <ch 2>, ..]
            _interleave_by_attr(in_packets, 'io_channel')
            # returns [<ch 1>, <ch 2>, <ch 1>, <ch 2>, ... , <ch 1>, <ch 1>]

        '''

        groupings = PACMAN_IO._group_by_attr(packets, attr)
        zipped_packets = itertools.zip_longest(*groupings.values(), fillvalue=None)
        interleaved = list()
        for row in zipped_packets:
            for packet in row:
                if packet is not None:
                    interleaved.append(packet)
        return interleaved

    def empty_queue(self):
        '''
        Fetch and parse waiting packets on pacman data socket
        returns tuple of list of packets, full bytestream of all messages

        '''
        packets = []
        address_list = list()
        bytestream_list = list()
        bytestream = b''
        n_recv = 0
        while self.poller.poll(0) and n_recv < self.hwm:
            events = dict(self.poller.poll(0))
            for socket, n_events in events.items():
                for _ in range(n_events):
                    message = socket.recv()
                    n_recv += 1
                    bytestream_list += [message]
                    address_list += [self.receivers.inv[socket]]
        for message, address in zip(bytestream_list, address_list):
            packets += pacman_msg_format.parse(message, io_group=self._io_group_table.inv[address])
        bytestream = b''.join(bytestream_list)
        return packets,bytestream

    def cleanup(self):
        '''
        Close the ZMQ objects to prevent a memory leak.

        This method is only required if you plan on instantiating a new
        ``MultiZMQ_IO`` object.

        '''
        for address in self.senders.keys():
            self.senders[address].close(linger=0)
            self.receivers[address].close(linger=0)
        self.context.term()

    def set_reg(self, reg, val, io_group=None):
        '''
        Set a 32-bit register in the pacman PL

        '''
        if io_group is None:
            return dict([(io_group,self.set_reg(reg, val, io_group=io_group)) for io_group in self._io_group_table])
        msg = pacman_msg_format.format_msg('REQ',[('WRITE',reg,val)])
        addr = self._io_group_table[io_group]
        self.senders[addr].send(msg)
        self._sender_replies[addr].append(self.senders[addr].recv())

    def get_reg(self, reg, io_group=None):
        '''
        Read a 32-bit register from the pacman PL
        if no io_group is specified, returns a dict of io_group, reg_value
        else returns reg_value

        '''
        if io_group is None:
            return dict([(io_group, self.get_reg(reg, io_group=io_group)) for io_group in self._io_group_table])
        msg = pacman_msg_format.format_msg('REQ',[('READ',reg,0)])
        addr = self._io_group_table[io_group]
        self.senders[addr].send(msg)
        self._sender_replies[addr].append(self.senders[addr].recv())
        msg_data = pacman_msg_format.parse_msg(self._sender_replies[addr][-1])
        if msg_data[1][0][0] == 'READ':
            return msg_data[1][0][-1]
<<<<<<< HEAD
        raise RuntimeError('Error received from server')

    def ping(self, io_group=None):
        '''
        Send a ping message
        if no io_group is specified, returns a dict of io_group, response
        else returns response

        '''
        if io_group is None:
            return dict([(io_group, self.ping(io_group=io_group)) for io_group in self._io_group_table])
        msg = pacman_msg_format.format_msg('REQ',[('PING',)])
        addr = self._io_group_table[io_group]
        self.senders[addr].send(msg)
        self._sender_replies[addr].append(self.senders[addr].recv())
        msg_data = pacman_msg_format.parse_msg(self._sender_replies[addr][-1])
        if msg_data[1][0][0] == 'PONG':
            return True
        return False
                                           
                    
=======
        raise RuntimeError('Error received from server')
>>>>>>> 80222eac
<|MERGE_RESOLUTION|>--- conflicted
+++ resolved
@@ -208,7 +208,6 @@
         msg_data = pacman_msg_format.parse_msg(self._sender_replies[addr][-1])
         if msg_data[1][0][0] == 'READ':
             return msg_data[1][0][-1]
-<<<<<<< HEAD
         raise RuntimeError('Error received from server')
 
     def ping(self, io_group=None):
@@ -228,8 +227,4 @@
         if msg_data[1][0][0] == 'PONG':
             return True
         return False
-                                           
-                    
-=======
-        raise RuntimeError('Error received from server')
->>>>>>> 80222eac
+                                           