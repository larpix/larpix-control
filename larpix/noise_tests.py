'''
Run basic noise tests for chips
  Note: Reset chips before each test.
'''

from __future__ import absolute_import
from larpix.quickstart import quickcontroller
import time


def scan_threshold(controller=None, board='pcb-5', chip_idx=0,
                   channel_list=range(32), threshold_min_coarse=27,
                   threshold_max_coarse=37, threshold_step_coarse=1,
                   saturation_level=10000):
    '''Scan the signal rate versus channel threshold'''
    # Create controller and initialize chips to appropriate state
    if controller is None:
        controller = quickcontroller(board)
        print('  created controller')
    # Get chip under test
    chip = controller.chips[chip_idx]
    results = {}
    global_threshold_orig = chip.config.global_threshold
    channel_mask_orig = chip.config.channel_mask[:]
    for channel in channel_list:
        print('testing channel',channel)
        # Configure chip for one channel operation
        chip.config.channel_mask = [1,]*32
        chip.config.channel_mask[channel] = 0
        print('  writing config')
        controller.write_configuration(chip,[52,53,54,55])
        print('  reading config')
        controller.read_configuration(chip)
        print('  set mask')
        # Scan thresholds
        thresholds = range(threshold_min_coarse,
                           threshold_max_coarse,
                           threshold_step_coarse)
        # Scan from high to low
        thresholds.reverse()
        # Prepare to scan
        n_packets = []
        adc_means = []
        adc_rmss = []
        for threshold in thresholds:
            # Set global coarse threshold
            chip.config.global_threshold = threshold
            controller.write_configuration(chip,32)
            print('    set threshold')
            #if threshold == thresholds[0]:
            if True:
                # Flush buffer for first cycle
                print('    clearing buffer')
                time.sleep(0.2)
                controller.run(1,'clear buffer')
                time.sleep(0.2)
            controller.reads = []
            # Collect data
            print('    reading')
            controller.run(1,'scan threshold')
            print('    done reading')
            # Process data
            packets = controller.reads[-1]
            adc_mean = 0
            adc_rms = 0
            if len(packets)>0:
                print('    processing packets: %d' % len(packets))
                adcs = [p.dataword for p in packets]
                adc_mean = sum(adcs)/float(len(adcs))
                adc_rms = (sum([abs(adc-adc_mean) for adc in adcs])
                           / float(len(adcs)))
            n_packets.append(len(packets))
            adc_means.append(adc_mean)
            adc_rmss.append(adc_rms)
            print(    '%d %d %0.2f %0.4f' % (threshold, len(packets),
                                             adc_mean, adc_rms))
            if len(packets)>saturation_level:
                # Stop scanning if saturation level is hit.
                break
        results[channel] = [thresholds[:], n_packets[:],
                            adc_means[:], adc_rmss[:]]
    # Restore original global threshold and channel mask
    chip.config.global_threshold = global_threshold_orig
    controller.write_configuration(chip,32)
    chip.config.channel_mask = channel_mask_orig
    controller.write_configuration(chip,[52,53,54,55])
    return results
    

def pulse_chip(controller, chip, dac_level):
    '''Issue one pulse to specific chip'''
    chip.config.csa_testpulse_dac_amplitude = dac_level
<<<<<<< HEAD
    controller.write_configuration(chip,46, write_read=0.1)
=======
    controller.write_configuration(chip,46,write_read=0.1)
>>>>>>> 59f37f48
    return

def noise_test_internal_pulser(board='pcb-5', chip_idx=0, n_pulses=1000,
                               pulse_channel=0, pulse_dac=6, threshold=40,
                               controller=None, testpulse_dac_max=235,
                               testpulse_dac_min=20):
    '''Use cross-trigger from one channel to evaluate noise on other channels'''
    # Create controller and initialize chips to appropriate state
    if controller is None:
        controller = quickcontroller(board)
    # Get chip under test
    chip = controller.chips[chip_idx]
    # Configure chip for pulsing one channel
    chip.config.csa_testpulse_enable[pulse_channel] = 0 # Connect
    controller.write_configuration(chip,[42,43,44,45])
    # Initialize DAC level, and issuing cross-triggers
    chip.config.csa_testpulse_dac_amplitude = testpulse_dac_max
    controller.write_configuration(chip,46)
    # Set initial threshold, and enable cross-triggers
    chip.config.global_threshold = threshold
    chip.config.cross_trigger_mode = 1
    controller.write_configuration(chip,[32,47])
    # Pulse chip n times
    dac_level = testpulse_dac_max
    for pulse_idx in range(n_pulses):
        if dac_level < (testpulse_dac_min + pulse_dac):
            # Reset DAC level if it is too low to issue pulse
            chip.config.csa_testpulse_dac_amplitude = testpulse_dac_max
            controller.write_configuration(chip,46)
            time.sleep(0.1) # Wait for front-end to settle
            # FIXME: do we need to flush buffer here?
            dac_level = testpulse_dac_max
        # Issue pulse
        dac_level -= pulse_dac  # Negative DAC step mimics electron arrival
        pulse_chip(controller, chip, dac_level)
    # Reset DAC level, and disconnect channel
    chip.config.csa_testpulse_dac_amplitude = 0
    chip.config.csa_testpulse_enable = [1,]*32 # Disconnect
    controller.write_configuration(chip,[46,42,43,44,45])
    # Keep a handle to chip data, and return
    result = controller.reads
    return result


def analog_monitor(controller=None, board='pcb-5', chip_idx=0, channel=0):
    '''Connect analog monitor for this channel'''
    if not controller:
        # Create controller and initialize chips to appropriate state
        controller = quickcontroller(board)
    # Get chip under test
    chip = controller.chips[chip_idx]
    # Configure chip for analog monitoring
    chip.config.csa_monitor_select = [0,]*32
    chip.config.csa_monitor_select[channel] = 1
    controller.write_configuration(chip, [38,39,40,41])
    # return controller, for optional reuse
    return controller

def examine_global_scan(coarse_data, saturation_level=10000):
    '''Examine coarse threshold scan results, and determine optimum threshold'''
    result = {}
    sat_threshes = []
    chan_level_too_high = []
    chan_level_too_low = []
    for (channel_num, data) in coarse_data.iteritems():        
        thresholds = data[0]
        npackets = data[1]
        saturation_thresh = -1
        saturation_npacket = -1
        # Only process if not already saturated
        if npackets[0] > saturation_level:
            chan_level_too_high.append(channel_num)
            continue
        if npackets[-1] <= saturation_level:
            chan_level_too_low.append(channel_num)
            continue
        for (thresh, npacket) in zip(thresholds, npackets):
            if npacket > saturation_level:
                saturation_thresh = thresh
                saturation_npacket = npacket
                sat_threshes.append(saturation_thresh)
                break
        result[channel_num] = {'saturation_thresh_global':saturation_thresh,
                               'saturation_npacket':saturation_npacket}
    # Collect other relevant results
    result['chan_level_too_high'] = chan_level_too_high
    result['chan_level_too_low'] = chan_level_too_low
    result['mean_thresh'] = sum(sat_threshes)/float(len(sat_threshes))
    return result


def run_threshold_test():
    # Run test
    cont = quickcontroller()
    chip_results = []
    for chipidx in range(len(cont.chips)):
        print('%%%%%%%%%% Scanning chip: %d %%%%%%%%%%%%' % chipidx)
        chip_result = scan_threshold(controller=cont, chip_idx=chipidx)
        chip_results.append(chip_result)
    thresh_descs = []
    for chipidx in range(len(cont.chips)):
        thresh_desc = examine_global_scan(chip_results[chipidx])
        thresh_descs.append(thresh_desc)
    print('Mean Thresholds:')
    for chipidx in range(len(cont.chips)):
        ch_result = thresh_descs[chipidx]
        print('  Chip %d: %f' % (chipidx,ch_result['mean_thresh']))
    print('Out of range channels:')
    for chipidx in range(len(cont.chips)):
        ch_result = thresh_descs[chipidx]
        print('  Chip %d (high,low): %r, %r' % (
            chipidx,
            ch_result['chan_level_too_high'],
            ch_result['chan_level_too_low']))
    return (thresh_descs, chip_results)



    
if '__main__' == __name__:
    result1 = run_threshold_test()

    # result1 = scan_threshold()
    # result2 = noise_test_internal_pulser()<|MERGE_RESOLUTION|>--- conflicted
+++ resolved
@@ -90,11 +90,7 @@
 def pulse_chip(controller, chip, dac_level):
     '''Issue one pulse to specific chip'''
     chip.config.csa_testpulse_dac_amplitude = dac_level
-<<<<<<< HEAD
-    controller.write_configuration(chip,46, write_read=0.1)
-=======
     controller.write_configuration(chip,46,write_read=0.1)
->>>>>>> 59f37f48
     return
 
 def noise_test_internal_pulser(board='pcb-5', chip_idx=0, n_pulses=1000,
